"""Toolbox for the `ee.FeatureCollection` class."""
from __future__ import annotations

import ee
import geopandas as gpd
from matplotlib import pyplot as plt
from matplotlib.axes import Axes

from .accessors import register_class_accessor
<<<<<<< HEAD
from .types import ee_int, ee_list, ee_str
from .utils import plot_data
=======
>>>>>>> e9a1025e


@register_class_accessor(ee.FeatureCollection, "geetools")
class FeatureCollectionAccessor:
    """Toolbox for the `ee.FeatureCollection` class."""

    def __init__(self, obj: ee.FeatureCollection):
        """Initialize the FeatureCollection class."""
        self._obj = obj

    def toImage(
        self,
        color: str | ee.String | int | ee.Number = 0,
        width: str | ee.String | int | ee.Number = "",
    ) -> ee.Image:
        """Paint the current FeatureCollection to an Image.

        It's simply a wrapper on Image.paint() method

        Args:
            color: The pixel value to paint into every band of the input image, either as a number which will be used for all features, or the name of a numeric property to take from each feature in the collection.
            width: Line width, either as a number which will be the line width for all geometries, or the name of a numeric property to take from each feature in the collection. If unspecified, the geometries will be filled instead of outlined.
        """
        params = {"color": color}
        width == "" or params.update(width=width)
        return ee.Image().paint(self._obj, **params)

    def addId(
        self, name: str | ee.String = "id", start: int | ee.Number = 1
    ) -> ee.FeatureCollection:
        """Add a unique numeric identifier, starting from parameter ``start``.

        Returns:
            The parsed collection with a new id property

        Example:
            .. code-block:: python

                import ee
                import geetools

                ee.Initialize()

                fc = ee.FeatureCollection('FAO/GAUL/2015/level0')
                fc = fc.geetools.addId()
                print(fc.first().get('id').getInfo())
        """
        start, name = ee.Number(start).toInt(), ee.String(name)

        indexes = ee.List(self._obj.aggregate_array("system:index"))
        ids = ee.List.sequence(start, start.add(self._obj.size()).subtract(1))
        idByIndex = ee.Dictionary.fromLists(indexes, ids)
        return self._obj.map(lambda f: f.set(name, idByIndex.get(f.get("system:index"))))

    def mergeGeometries(self) -> ee.Geometry:
        """Merge the geometries the included features.

        Returns:
            the dissolved geometry

        Example:
            .. code-block:: python

                import ee
                import geetools

                ee.Initialize()

                fc = ee.FeatureCollection("FAO/GAUL/2015/level0")
                fc =fc.filter(ee.Filter.inList("ADM0_CODE", [122, 237, 85]))
                geom = fc.geetools.mergeGeometries()
                print(geom.getInfo())
        """
        first = self._obj.first().geometry()
        union = self._obj.iterate(lambda f, g: f.geometry().union(g), first)
        return ee.Geometry(union).dissolve()

    def toPolygons(self) -> ee.FeatureCollection:
        """Drop any geometry that is not a Polygon or a multipolygon.

        This method is made to avoid errors when performing zonal statistics and/or other surfaces operations. These operations won't work on geometries that are Lines or points. The methods remove these geometry types from GEometryCollections and rremove features that don't have any polygon geometry

        Returns:
            The parsed collection with only polygon/MultiPolygon geometries

        Example:
            .. code-block:: python

                import ee
                import geetools

                ee.Initialize()

                point0 = ee.Geometry.Point([0,0], proj="EPSG:4326")
                point1 = ee.Geometry.Point([0,1], proj="EPSG:4326")
                poly0 = point0.buffer(1, proj="EPSG:4326")
                poly1 = point1.buffer(1, proj="EPSG:4326").bounds(proj="EPSG:4326")
                line = ee.Geometry.LineString([point1, point0], proj="EPSG:4326")
                multiPoly = ee.Geometry.MultiPolygon([poly0, poly1], proj="EPSG:4326")
                geometryCol = ee.Algorithms.GeometryConstructors.MultiGeometry([multiPoly, poly0, poly1, point0, line], crs="EPSG:4326", geodesic=True, maxError=1)

                fc = ee.FeatureCollection([geometryCol])
                fc = fc.geetools.toPolygons()
                print(fc.getInfo())
        """

        def filterGeom(geom):
            geom = ee.Geometry(geom)
            return ee.Algorithms.If(geom.type().compareTo("Polygon"), None, geom)

        def removeNonPoly(feat):
            filteredGeoms = feat.geometry().geometries().map(filterGeom, True)
            proj = feat.geometry().projection()
            return feat.setGeometry(ee.Geometry.MultiPolygon(filteredGeoms, proj))

        return self._obj.map(removeNonPoly)

    def byProperties(
        self,
        featureId: str | ee.String = "system:index",
        properties: list | ee.List = [],
        labels: list = [],
    ) -> ee.Dictionary:
        """Get a dictionary with all feature values for each properties.

        This method is returning a dictionary with all the properties as keys and their values in each feaure as a list.

        .. code-block::

            {
                "property1": {"feature1": value1, "feature2": value2, ...},
                "property2": {"feature1": value1, "feature2": value2, ...},
                ...
            }

        The output remain server side and can be used to create a client side plot.

        Args:
            featureId: The property used to label features. Defaults to "system:index".
            properties: A list of properties to get the values from.
            labels: A list of names to replace properties names. Default to the properties names.

        Returns:
            A dictionary with all the properties as keys and their values in each feaure as a list.

        See Also:
            - :py:meth:`byFeatures <geetools.FeatureCollection.FeatureCollectionAccessor.byFeatures>`: :docstring:`geetools.FeatureCollectionAccessor.byFeatures`
            - :py:meth:`plot_by_properties <geetools.FeatureCollection.FeatureCollectionAccessor.plot_by_properties>`: :docstring:`geetools.FeatureCollectionAccessor.plot_by_properties`

        Example:
            .. code-block:: python

                import ee, geetools

                fc = ee.FeatureCollection("FAO/GAUL/2015/level2").limit(10)
                d = fc.geetools.byProperties(["ADM1_CODE", "ADM2_CODE"])
                d.getInfo()
        """
        # get all the id values, they must be string so we are forced to cast them manually
        # the default casting is broken from Python side: https://issuetracker.google.com/issues/329106322
        features = self._obj.aggregate_array(featureId)
        isString = lambda i: ee.Algorithms.ObjectType(i).compareTo("String").eq(0)  # noqa: E731
        features = features.map(lambda i: ee.Algorithms.If(isString(i), i, ee.Number(i).format()))

        # retrieve properties for each feature
        properties = ee.List(properties) if properties else self._obj.first().propertyNames()
        properties = properties.remove(featureId)
        values = properties.map(
            lambda p: ee.Dictionary.fromLists(features, self._obj.aggregate_array(p))
        )

        # get the label to use in the dictionary if requested
        labels = ee.List(labels) if labels else properties

        return ee.Dictionary.fromLists(labels, values)

    def byFeatures(
        self,
        featureId: str | ee.String = "system:index",
        properties: list | ee.List = [],
        labels: list = [],
    ) -> ee.Dictionary:
        """Get a dictionary with all property values for each feature.

        This method is returning a dictionary with all the feature ids as keys and their properties as a dictionary.

        .. code-block::

            {
                "feature1": {"property1": value1, "property2": value2, ...},
                "feature2": {"property1": value1, "property2": value2, ...},
                ...
            }

        The output remain server side and can be used to create a client side plot.

        Args:
            featureId: The property to use as the feature id. Defaults to "system:index". This property needs to be a string property.
            properties: A list of properties to get the values from.
            labels: A list of names to replace properties names. Default to the properties names.

        Returns:
            A dictionary with all the feature ids as keys and their properties as a dictionary.

        See Also:
            - :py:meth:`byProperties <geetools.FeatureCollection.FeatureCollectionAccessor.byProperties>`: :docstring:`geetools.FeatureCollectionAccessor.byProperties`
            - :py:meth:`plot_by_features <geetools.FeatureCollection.FeatureCollectionAccessor.plot_by_features>`: :docstring:`geetools.FeatureCollectionAccessor.plot_by_features`

        Examples:
            .. code-block:: python

                import ee, geetools

                fc = ee.FeatureCollection("FAO/GAUL/2015/level2").limit(10)
                d = fc.geetools.byFeature(featureId="ADM2_CODE", properties=["ADM0_CODE"])
                d.getInfo()
        """
        # compute the properties and their labels
        props = ee.List(properties) if properties else self._obj.first().propertyNames()
        props = props.remove(featureId)
        labels = ee.List(labels) if labels else props

        # create a function to get the properties of a feature
        # we need to map the featureCollection into a list as it's not possible to return something else than a
        # featureCollection mapping a FeatureCollection. very expensive process but we don't have any other choice.
        fc = self._obj.select(propertySelectors=props, newProperties=props)
        fc_list = fc.toList(self._obj.size())
        values = fc_list.map(lambda f: ee.Feature(f).select(props, labels).toDictionary(labels))

        # get all the id values, they must be string so we are forced to cast them manually
        # the default casting is broken from Python side: https://issuetracker.google.com/issues/329106322
        features = self._obj.aggregate_array(featureId)
        isString = lambda i: ee.Algorithms.ObjectType(i).compareTo("String").eq(0)  # noqa: E731
        features = features.map(lambda i: ee.Algorithms.If(isString(i), i, ee.Number(i).format()))

        return ee.Dictionary.fromLists(features, values)

    def plot_by_features(
        self,
        type: str = "bar",
        featureId: str = "system:index",
        properties: list = [],
        labels: list = [],
        colors: list = [],
        ax: Axes | None = None,
        **kwargs,
    ) -> Axes:
        """Plot the values of a ``ee.FeatureCollection`` by feature.

        Each feature property selected in properties will be plotted using the ``featureId`` as the x-axis.
        If no ``properties`` are provided, all properties will be plotted.
        If no ``featureId`` is provided, the "system:index" property will be used.

        Warning:
            This function is a client-side function.

        Args:
            type: The type of plot to use. Defaults to "bar". can be any type of plot from the python lib `matplotlib.pyplot`. If the one you need is missing open an issue!
            featureId: The property to use as the x-axis (name the features). Defaults to "system:index".
            properties: A list of properties to plot. Defaults to all properties.
            labels: A list of labels to use for plotting the properties. If not provided, the default labels will be used. It needs to match the properties length.
            colors: A list of colors to use for plotting the properties. If not provided, the default colors from the matplotlib library will be used.
            ax: The matplotlib axes to use. If not provided, the plot will be send to a new figure.
            kwargs: Additional arguments from the ``pyplot`` function.

        See Also:
            - :py:meth:`byFeatures <geetools.FeatureCollection.FeatureCollectionAccessor.byFeatures>`: :docstring:`geetools.FeatureCollectionAccessor.byFeatures`
            - :py:meth:`plot_by_properties <geetools.FeatureCollection.FeatureCollectionAccessor.plot_by_properties>`: :docstring:`geetools.FeatureCollectionAccessor.plot_by_properties`
            - :py:meth:`plot_hist <geetools.FeatureCollection.FeatureCollectionAccessor.plot_hist>`: :docstring:`geetools.FeatureCollectionAccessor.plot_hist`
            - :py:meth:`plot <geetools.FeatureCollection.FeatureCollectionAccessor.plot>`: :docstring:`geetools.FeatureCollectionAccessor.plot`

        Examples:
            .. code-block:: python

                import ee, geetools

                fc = ee.FeatureCollection("FAO/GAUL/2015/level2").limit(10)
                fc.geetools.plot_by_features(properties=["ADM1_CODE", "ADM2_CODE"])
        """
        # Get the features and properties
        props = ee.List(properties) if properties else self._obj.first().propertyNames().getInfo()
        props = props.remove(featureId)

        # get the data from server
        data = self.byProperties(featureId, props, labels).getInfo()

        # reorder the data according to the labels or properties set by the user
        labels = labels if labels else props.getInfo()
        data = {k: data[k] for k in labels}

        return plot_data(type=type, data=data, label_name=featureId, colors=colors, ax=ax, **kwargs)

    def plot_by_properties(
        self,
        type: str = "bar",
        featureId: str = "system:index",
        properties: list | ee.List = [],
        labels: list = [],
        colors: list = [],
        ax: Axes | None = None,
        **kwargs,
    ) -> Axes:
        """Plot the values of a FeatureCollection by property.

        Each features will be represented by a color and each property will be a bar of the bar chart.

        Warning:
            This function is a client-side function.

        Args:
            type: The type of plot to use. Defaults to "bar". can be any type of plot from the python lib `matplotlib.pyplot`. If the one you need is missing open an issue!
            featureId: The property to use as the y-axis (name the features). Defaults to "system:index".
            properties: A list of properties to plot. Defaults to all properties.
            labels: A list of labels to use for plotting the properties. If not provided, the default labels will be used. It needs to match the properties length.
            colors: A list of colors to use for plotting the properties. If not provided, the default colors from the matplotlib library will be used.
            ax: The matplotlib axes to use. If not provided, the plot will be send to a new figure.
            kwargs: Additional arguments from the ``pyplot`` function.

        See Also:
            - :py:meth:`byProperties <geetools.FeatureCollection.FeatureCollectionAccessor.byProperties>`: :docstring:`geetools.FeatureCollectionAccessor.byProperties`
            - :py:meth:`plot_by_features <geetools.FeatureCollection.FeatureCollectionAccessor.plot_by_features>`: :docstring:`geetools.FeatureCollectionAccessor.plot_by_features`
            - :py:meth:`plot_hist <geetools.FeatureCollection.FeatureCollectionAccessor.plot_hist>`: :docstring:`geetools.FeatureCollectionAccessor.plot_hist`
            - :py:meth:`plot <geetools.FeatureCollection.FeatureCollectionAccessor.plot>`: :docstring:`geetools.FeatureCollectionAccessor.plot`

        Examples:
            .. code-block:: python

                import ee, geetools

                fc = ee.FeatureCollection("FAO/GAUL/2015/level2").limit(10)
                fc.geetools.plot_by_properties(xProperties=["ADM1_CODE", "ADM2_CODE"])
        """
        # Get the features and properties
        fc = self._obj
        props = ee.List(properties) if properties else fc.first().propertyNames()
        props = props.remove(featureId)

        # get the data from server
        data = self.byFeatures(featureId, props, labels).getInfo()

        # reorder the data according to the lapbes or properties set by the user
        labels = labels if labels else props.getInfo()
        data = {f: {k: data[f][k] for k in labels} for f in data.keys()}

        return plot_data(type=type, data=data, label_name=featureId, colors=colors, ax=ax, **kwargs)

    def plot_hist(
        self,
        property: str | ee.String,
        label: str = "",
        ax: Axes | None = None,
        color=None,
        **kwargs,
    ) -> Axes:
        """Plot the histogram of a specific property.

        Warning:
            This function is a client-side function.

        Args:
            property: The property to display
            label: The label to use for the property. If not provided, the property name will be used.
            ax: The matplotlib axes to use. If not provided, the plot will be send to the current axes (``plt.gca()``)
            color: The color to use for the plot. If not provided, the default colors from the matplotlib library will be used.
            kwargs: Additional arguments from the ``pyplot.hist`` function.

        See Also:
            - :py:meth:`plot_by_features <geetools.FeatureCollection.FeatureCollectionAccessor.plot_by_features>`: :docstring:`geetools.FeatureCollectionAccessor.plot_by_features`
            - :py:meth:`plot_by_properties <geetools.FeatureCollection.FeatureCollectionAccessor.plot_by_properties>`: :docstring:`geetools.FeatureCollectionAccessor.plot_by_properties`
            - :py:meth:`plot <geetools.FeatureCollection.FeatureCollectionAccessor.plot>`: :docstring:`geetools.FeatureCollectionAccessor.plot`

        Examples:
            .. code-block:: python

                import ee, geetools

                normClim = ee.ImageCollection('OREGONSTATE/PRISM/Norm81m').toBands()
                region = ee.Geometry.Rectangle(-123.41, 40.43, -116.38, 45.14)
                climSamp = normClim.sample(region, 5000)
                climSamp.geetools.plot_hist("07_ppt")
        """
        # gather the data from parameters
        properties, labels = ee.List([property]), ee.List([label])

        # get the data from the server
        data = self.byProperties(properties=properties, labels=labels).getInfo()

        # define the ax if not provided by the user
        if ax is None:
            fig, ax = plt.subplots()

        # gather the data from the data variable
        labels = list(data.keys())
        if len(labels) != 1:
            raise ValueError("Pie chart can only be used with one property")

        kwargs["rwidth"] = kwargs.get("rwidth", 0.9)
        kwargs["color"] = color or plt.get_cmap("tab10").colors[0]
        ax.hist(list(data[labels[0]].values()), **kwargs)
        ax.set_xlabel(labels[0])
        ax.set_ylabel("frequency")

        # customize the layout of the axis
        ax.grid(axis="y")
        ax.set_axisbelow(True)
        ax.spines["top"].set_visible(False)
        ax.spines["right"].set_visible(False)

        # make sure the canvas is only rendered once.
        ax.figure.canvas.draw_idle()

        return ax

<<<<<<< HEAD
=======
    @staticmethod
    def _plot(
        type: str,
        data: dict,
        label_name: str,
        colors: list = [],
        ax: Axes | None = None,
        **kwargs,
    ) -> Axes:
        """Plotting mechanism used in all the plotting functions.

        It binds the matplotlib capabilities with the data aggregated either by feature or by properties.
        the shape of the data should as follows:

        .. code-block::

            {
                "label1": {"properties1": value1, "properties2": value2, ...}
                "label2": {"properties1": value1, "properties2": value2, ...},
                ...
            }

        Args:
            type: The type of plot to use. can be any type of plot from the python lib `matplotlib.pyplot`. If the one you need is missing open an issue!
            data: the data to use as inputs of the graph. please follow the fomrmat specified in the documentation.
            label_name: The name of the property that was used to generate the labels
            property_names: The list of names that was used to name the values. They will be used to order the keys of the data dictionary.
            colors: A list of colors to use for the plot. If not provided, the default colors from the matplotlib library will be used.
            ax: The matplotlib axes to use. If not provided, the plot will be send to a new figure.
            kwargs: Additional arguments from the ``pyplot`` chat type selected.
        """
        # define the ax if not provided by the user
        if ax is None:
            fig, ax = plt.subplots()

        # gather the data from parameters
        labels = list(data.keys())
        props = list(data[labels[0]].keys())
        colors = colors if colors else plt.get_cmap("tab10").colors

        # draw the chart based on the type
        if type == "plot":
            for i, label in enumerate(labels):
                kwargs["color"] = colors[i]
                name = props[0] if len(props) == 1 else "Properties values"
                values = list(data[label].values())
                ax.plot(props, values, label=label, **kwargs)
                ax.set_ylabel(name)
                ax.set_xlabel(f"Features (labeled by {label_name})")

        elif type == "scatter":
            for i, label in enumerate(labels):
                kwargs["color"] = colors[i]
                name = props[0] if len(props) == 1 else "Properties values"
                values = list(data[label].values())
                ax.scatter(props, values, label=label, **kwargs)
                ax.set_ylabel(name)
                ax.set_xlabel(f"Features (labeled by {label_name})")

        elif type == "fill_between":
            for i, label in enumerate(labels):
                kwargs["facecolor"] = to_rgba(colors[i], 0.2)
                kwargs["edgecolor"] = to_rgba(colors[i], 1)
                name = props[0] if len(props) == 1 else "Properties values"
                values = list(data[label].values())
                ax.fill_between(props, values, label=label, **kwargs)
                ax.set_ylabel(name)
                ax.set_xlabel(f"Features (labeled by {label_name})")

        elif type == "bar":
            x = np.arange(len(props))
            width = 1 / (len(labels) + 0.8)
            margin = width / 10
            kwargs["width"] = width - margin
            ax.set_xticks(x + width * len(labels) / 2, props)
            for i, label in enumerate(labels):
                kwargs["color"] = colors[i]
                values = list(data[label].values())
                ax.bar(x + width * i, values, label=label, **kwargs)

        elif type == "stacked":
            x = np.arange(len(props))
            bottom = np.zeros(len(props))
            for i, label in enumerate(labels):
                kwargs.update(color=colors[i], bottom=bottom)
                values = list(data[label].values())
                ax.bar(x, values, label=label, **kwargs)
                bottom += values

        elif type == "pie":
            if len(labels) != 1:
                raise ValueError("Pie chart can only be used with one property")
            kwargs["autopct"] = kwargs.get("autopct", "%1.1f%%")
            kwargs["normalize"] = kwargs.get("normalize", True)
            kwargs["labeldistance"] = kwargs.get("labeldistance", None)
            kwargs["wedgeprops"] = kwargs.get("wedgeprops", {"edgecolor": "w"})
            kwargs["textprops"] = kwargs.get("textprops", {"color": "w"})
            kwargs.update(autopct="%1.1f%%", colors=colors)
            values = [data[labels[0]][p] for p in props]
            ax.pie(values, labels=props, **kwargs)

        elif type == "donut":
            if len(labels) != 1:
                raise ValueError("Pie chart can only be used with one property")
            kwargs["autopct"] = kwargs.get("autopct", "%1.1f%%")
            kwargs["normalize"] = kwargs.get("normalize", True)
            kwargs["labeldistance"] = kwargs.get("labeldistance", None)
            kwargs["wedgeprops"] = kwargs.get("wedgeprops", {"width": 0.6, "edgecolor": "w"})
            kwargs["textprops"] = kwargs.get("textprops", {"color": "w"})
            kwargs["pctdistance"] = kwargs.get("pctdistance", 0.7)
            kwargs.update(autopct="%1.1f%%", colors=colors)
            values = [data[labels[0]][p] for p in props]
            ax.pie(values, labels=props, **kwargs)

        else:
            raise ValueError(f"Type {type} is not (yet?) supported")

        # customize the layout of the axis
        ax.grid(axis="y")
        ax.set_axisbelow(True)
        ax.spines["top"].set_visible(False)
        ax.spines["right"].set_visible(False)
        ax.legend(bbox_to_anchor=(1.02, 1), loc="upper left")

        # make sure the canvas is only rendered once.
        ax.figure.canvas.draw_idle()

        return ax

>>>>>>> e9a1025e
    def plot(
        self,
        ax: Axes,
        property: str = "",
        crs: str = "EPSG:4326",
        cmap: str = "viridis",
        boundaries: bool = False,
        color: str = "k",
    ):
        """Plot the featureCollection on a map using the provided property.

        Warning:
            This function is a client-side function.

        Parameters:
            property: The property to use to color the features.
            ax: The axes to plot the map on.
            crs: The CRS to use for the map.
            cmap: The colormap to use for the colors.
            boundaries: Whether to plot the features values or only the boundaries.
            color: The color to use for the boundaries.

        See Also:
            - :py:meth:`plot_by_features <geetools.FeatureCollection.FeatureCollectionAccessor.plot_by_features>`: :docstring:`geetools.FeatureCollectionAccessor.plot_by_features`
            - :py:meth:`plot_by_properties <geetools.FeatureCollection.FeatureCollectionAccessor.plot_by_properties>`: :docstring:`geetools.FeatureCollectionAccessor.plot_by_properties`
            - :py:meth:`plot_hist <geetools.FeatureCollection.FeatureCollectionAccessor.plot_hist>`: :docstring:`geetools.FeatureCollectionAccessor.plot_hist`

        Examples:
            .. code-block:: python

                import ee
                import geetools

                ee.Initialize()

                fc = ee.FeatureCollection("FAO/GAUL/2015/level2").limit(10)
                fig, ax = plt.subplots()
                fc.geetools.plot("ADM2_CODE", ax)
        """
        # get the data from the server
        names = self._obj.first().propertyNames()
        names = names.filter(ee.Filter.stringStartsWith("item", "system:").Not())
        property = property if property != "" else names.get(0).getInfo()
        data = self._obj.select([property]).getInfo()

        # transform the data to a geodataframe and reproject it to the destination crs
        gdf = gpd.GeoDataFrame.from_features(data["features"]).set_crs(4326).to_crs(crs)

        # plot the data on the map either as contours or a valued features
        if boundaries is True:
            gdf.boundary.plot(ax=ax, color=color)
        else:
            gdf.plot(column=property, ax=ax, cmap=cmap)<|MERGE_RESOLUTION|>--- conflicted
+++ resolved
@@ -7,11 +7,7 @@
 from matplotlib.axes import Axes
 
 from .accessors import register_class_accessor
-<<<<<<< HEAD
-from .types import ee_int, ee_list, ee_str
 from .utils import plot_data
-=======
->>>>>>> e9a1025e
 
 
 @register_class_accessor(ee.FeatureCollection, "geetools")
@@ -425,138 +421,6 @@
 
         return ax
 
-<<<<<<< HEAD
-=======
-    @staticmethod
-    def _plot(
-        type: str,
-        data: dict,
-        label_name: str,
-        colors: list = [],
-        ax: Axes | None = None,
-        **kwargs,
-    ) -> Axes:
-        """Plotting mechanism used in all the plotting functions.
-
-        It binds the matplotlib capabilities with the data aggregated either by feature or by properties.
-        the shape of the data should as follows:
-
-        .. code-block::
-
-            {
-                "label1": {"properties1": value1, "properties2": value2, ...}
-                "label2": {"properties1": value1, "properties2": value2, ...},
-                ...
-            }
-
-        Args:
-            type: The type of plot to use. can be any type of plot from the python lib `matplotlib.pyplot`. If the one you need is missing open an issue!
-            data: the data to use as inputs of the graph. please follow the fomrmat specified in the documentation.
-            label_name: The name of the property that was used to generate the labels
-            property_names: The list of names that was used to name the values. They will be used to order the keys of the data dictionary.
-            colors: A list of colors to use for the plot. If not provided, the default colors from the matplotlib library will be used.
-            ax: The matplotlib axes to use. If not provided, the plot will be send to a new figure.
-            kwargs: Additional arguments from the ``pyplot`` chat type selected.
-        """
-        # define the ax if not provided by the user
-        if ax is None:
-            fig, ax = plt.subplots()
-
-        # gather the data from parameters
-        labels = list(data.keys())
-        props = list(data[labels[0]].keys())
-        colors = colors if colors else plt.get_cmap("tab10").colors
-
-        # draw the chart based on the type
-        if type == "plot":
-            for i, label in enumerate(labels):
-                kwargs["color"] = colors[i]
-                name = props[0] if len(props) == 1 else "Properties values"
-                values = list(data[label].values())
-                ax.plot(props, values, label=label, **kwargs)
-                ax.set_ylabel(name)
-                ax.set_xlabel(f"Features (labeled by {label_name})")
-
-        elif type == "scatter":
-            for i, label in enumerate(labels):
-                kwargs["color"] = colors[i]
-                name = props[0] if len(props) == 1 else "Properties values"
-                values = list(data[label].values())
-                ax.scatter(props, values, label=label, **kwargs)
-                ax.set_ylabel(name)
-                ax.set_xlabel(f"Features (labeled by {label_name})")
-
-        elif type == "fill_between":
-            for i, label in enumerate(labels):
-                kwargs["facecolor"] = to_rgba(colors[i], 0.2)
-                kwargs["edgecolor"] = to_rgba(colors[i], 1)
-                name = props[0] if len(props) == 1 else "Properties values"
-                values = list(data[label].values())
-                ax.fill_between(props, values, label=label, **kwargs)
-                ax.set_ylabel(name)
-                ax.set_xlabel(f"Features (labeled by {label_name})")
-
-        elif type == "bar":
-            x = np.arange(len(props))
-            width = 1 / (len(labels) + 0.8)
-            margin = width / 10
-            kwargs["width"] = width - margin
-            ax.set_xticks(x + width * len(labels) / 2, props)
-            for i, label in enumerate(labels):
-                kwargs["color"] = colors[i]
-                values = list(data[label].values())
-                ax.bar(x + width * i, values, label=label, **kwargs)
-
-        elif type == "stacked":
-            x = np.arange(len(props))
-            bottom = np.zeros(len(props))
-            for i, label in enumerate(labels):
-                kwargs.update(color=colors[i], bottom=bottom)
-                values = list(data[label].values())
-                ax.bar(x, values, label=label, **kwargs)
-                bottom += values
-
-        elif type == "pie":
-            if len(labels) != 1:
-                raise ValueError("Pie chart can only be used with one property")
-            kwargs["autopct"] = kwargs.get("autopct", "%1.1f%%")
-            kwargs["normalize"] = kwargs.get("normalize", True)
-            kwargs["labeldistance"] = kwargs.get("labeldistance", None)
-            kwargs["wedgeprops"] = kwargs.get("wedgeprops", {"edgecolor": "w"})
-            kwargs["textprops"] = kwargs.get("textprops", {"color": "w"})
-            kwargs.update(autopct="%1.1f%%", colors=colors)
-            values = [data[labels[0]][p] for p in props]
-            ax.pie(values, labels=props, **kwargs)
-
-        elif type == "donut":
-            if len(labels) != 1:
-                raise ValueError("Pie chart can only be used with one property")
-            kwargs["autopct"] = kwargs.get("autopct", "%1.1f%%")
-            kwargs["normalize"] = kwargs.get("normalize", True)
-            kwargs["labeldistance"] = kwargs.get("labeldistance", None)
-            kwargs["wedgeprops"] = kwargs.get("wedgeprops", {"width": 0.6, "edgecolor": "w"})
-            kwargs["textprops"] = kwargs.get("textprops", {"color": "w"})
-            kwargs["pctdistance"] = kwargs.get("pctdistance", 0.7)
-            kwargs.update(autopct="%1.1f%%", colors=colors)
-            values = [data[labels[0]][p] for p in props]
-            ax.pie(values, labels=props, **kwargs)
-
-        else:
-            raise ValueError(f"Type {type} is not (yet?) supported")
-
-        # customize the layout of the axis
-        ax.grid(axis="y")
-        ax.set_axisbelow(True)
-        ax.spines["top"].set_visible(False)
-        ax.spines["right"].set_visible(False)
-        ax.legend(bbox_to_anchor=(1.02, 1), loc="upper left")
-
-        # make sure the canvas is only rendered once.
-        ax.figure.canvas.draw_idle()
-
-        return ax
-
->>>>>>> e9a1025e
     def plot(
         self,
         ax: Axes,
