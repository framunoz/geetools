"""Toolbox for the :py:class:`ee.ImageCollection` class."""
from __future__ import annotations

import uuid
from datetime import datetime as dt
from typing import Any, Iterable

import ee
import ee_extra
import requests
import xarray
from ee import apifunction
from matplotlib.axes import Axes
from xarray import Dataset
from xee.ext import REQUEST_BYTE_LIMIT

from .accessors import register_class_accessor
from .utils import plot_data

PY_DATE_FORMAT = "%Y-%m-%dT%H-%M-%S"
"The python format to use to parse dates coming from GEE."

EE_DATE_FORMAT = "YYYY-MM-dd'T'HH-mm-ss"
"The javascript format to use to burn date object in GEE."


# TODO: Usually the image collection "LANDSAT/LC08/C01/T1_TOA" brings
#  an error when trying to be imported. It is a future work to fix this
#  issue.
@register_class_accessor(ee.ImageCollection, "geetools")
class ImageCollectionAccessor:
    """Toolbox for the :py:class:`ee.ImageCollection` class."""

    def __init__(self, obj: ee.ImageCollection):
        """Instantiate the class."""
        self._obj = obj

    # -- ee-extra wrapper ------------------------------------------------------
    # TODO: Currently (2024-12-20) there are a bug when you use this method with any S2.
    #  This bug is related with ee-extra, so we have to wait until they fix the bug
    def maskClouds(
        self,
        method: str = "cloud_prob",
        prob: int = 60,
        maskCirrus: bool = True,
        maskShadows: bool = True,
        scaledImage: bool = False,
        dark: float = 0.15,
        cloudDist: int = 1000,
        buffer: int = 250,
        cdi: int | None = None,
    ) -> ee.ImageCollection:
        """Masks clouds and shadows in each image of an :py:class:`ee.ImageCollection` (valid just for Surface Reflectance products).

        Parameters:
            self: :py:class:`ee.ImageCollection` to mask.
            method: Method used to mask clouds. This parameter is ignored for Landsat products.
                Available options:
                    - 'cloud_prob' : Use cloud probability.
                    - 'qa' : Use Quality Assessment band.
            prob: Cloud probability threshold. Valid just for method = 'cloud_prob'. This parameter is ignored for Landsat products.
            maskCirrus: Whether to mask cirrus clouds. Default to ``True``. Valid just for method = 'qa'. This parameter is ignored for Landsat products.
            maskShadows: Whether to mask cloud shadows. Default to ``True`` This parameter is ignored for Landsat products.
            scaledImage: Whether the pixel values are scaled to the range [0,1] (reflectance values). This parameter is ignored for Landsat products.
            dark: NIR threshold. NIR values below this threshold are potential cloud shadows. This parameter is ignored for Landsat products.
            cloudDist: Maximum distance in meters (m) to look for cloud shadows from cloud edges. This parameter is ignored for Landsat products.
            buffer: Distance in meters (m) to dilate cloud and cloud shadows objects. This parameter is ignored for Landsat products.
            cdi: Cloud Displacement Index threshold. Values below this threshold are considered potential clouds. A cdi = None means that the index is not used. This parameter is ignored for Landsat products.

        Returns:
            Cloud-shadow masked image.

        Notes:
            This method may mask water as well as clouds for the Sentinel-3 Radiance product.

        Examples:
            .. code-block:: python

                import ee, geetools

                ee.Initialize()
                S2 = (
                    ee.ImageCollection('COPERNICUS/S2_SR')
                    .maskClouds(prob = 75,buffer = 300,cdi = -0.5)
                    .first()
                )

        """
        return ee_extra.QA.clouds.maskClouds(
            self._obj,
            method,
            prob,
            maskCirrus,
            maskShadows,
            scaledImage,
            dark,
            cloudDist,
            buffer,
            cdi,
        )

    def closest(
        self, date: ee.Date | str, tolerance: int = 1, unit: str = "month"
    ) -> ee.ImageCollection:
        """Gets the closest image (or set of images if the collection intersects a region that requires multiple scenes) to the specified date.

        Parameters:
            self: :py:class:`ee.ImageCollection` from which to get the closest image to the specified date.
            date: Date of interest. The method will look for images closest to this date.
            tolerance: Filter the collection to [date - tolerance, date + tolerance) before searching the closest image. This speeds up the searching process for collections with a high temporal resolution.
            unit: Units for tolerance. Available units: ``year``, ``month``, ``week``, ``day``, ``hour``, ``minute`` or ``second``.

        Returns:
            Closest images to the specified date.

        Examples:
            .. code-block:: python

                import ee
                import geetools

                ee.Initialize()
                geom = ee.Geometry.point(-122.196, 41.411)
                s2 = (
                    ee.ImageCollection('COPERNICUS/S2_SR_HARMONIZED')
                    .filterBounds(geom)
                    .geetools.closest('2020-10-15')
                )
                s2.size().getInfo()
        """
        return ee_extra.ImageCollection.core.closest(self._obj, date, tolerance, unit)

    # TODO: We can add the additional examples using https://eemont.readthedocs.io/en/latest/classes/stubs/eemont.imagecollection.spectralIndices.html
    def spectralIndices(
        self,
        index: str = "NDVI",
        G: float | int = 2.5,
        C1: float | int = 6.0,
        C2: float | int = 7.5,
        L: float | int = 1.0,
        cexp: float | int = 1.16,
        nexp: float | int = 2.0,
        alpha: float | int = 0.1,
        slope: float | int = 1.0,
        intercept: float | int = 0.0,
        gamma: float | int = 1.0,
        omega: float | int = 2.0,
        beta: float | int = 0.05,
        k: float | int = 0.0,
        fdelta: float | int = 0.581,
        kernel: str = "RBF",
        sigma: str = "0.5 * (a + b)",
        p: float | int = 2.0,
        c: float | int = 1.0,
        lambdaN: float | int = 858.5,
        lambdaR: float | int = 645.0,
        lambdaG: float | int = 555.0,
        online: bool = False,
    ) -> ee.ImageCollection:
        """Computes one or more spectral indices (indices are added as bands) for an image collection from the Awesome List of Spectral Indices.

        Parameters:
            self: Image to compute indices on. Must be scaled to [0,1].
            index: Index or list of indices to compute, default = 'NDVI'
                Available options:
                    - 'vegetation' : Compute all vegetation indices.
                    - 'burn' : Compute all burn indices.
                    - 'water' : Compute all water indices.
                    - 'snow' : Compute all snow indices.
                    - 'urban' : Compute all urban (built-up) indices.
                    - 'kernel' : Compute all kernel indices.
                    - 'all' : Compute all indices listed below.
                    - Awesome Spectral Indices for GEE: Check the complete list of indices `here <https://awesome-ee-spectral-indices.readthedocs.io/en/latest/list.html>`_.
            G: Gain factor. Used just for index = 'EVI', default = 2.5
            C1: Coefficient 1 for the aerosol resistance term. Used just for index = 'EVI', default = 6.0
            C2: Coefficient 2 for the aerosol resistance term. Used just for index = 'EVI', default = 7.5
            L: Canopy background adjustment. Used just for index = ['EVI','SAVI'], default = 1.0
            cexp: Exponent used for OCVI, default = 1.16
            nexp: Exponent used for GDVI, default = 2.0
            alpha: Weighting coefficient used for WDRVI, default = 0.1
            slope: Soil line slope, default = 1.0
            intercept: Soil line intercept, default = 0.0
            gamma: Weighting coefficient used for ARVI, default = 1.0
            omega: Weighting coefficient used for MBWI, default = 2.0
            beta: Calibration parameter used for NDSIns, default = 0.05
            k: Slope parameter by soil used for NIRvH2, default = 0.0
            fdelta: Adjustment factor used for SEVI, default = 0.581
            kernel: Kernel used for kernel indices, default = 'RBF'
                Available options:
                    - 'linear' : Linear Kernel.
                    - 'RBF' : Radial Basis Function (RBF) Kernel.
                    - 'poly' : Polynomial Kernel.
            sigma: Length-scale parameter. Used for kernel = 'RBF', default = '0.5 * (a + b)'. If str, this must be an expression including 'a' and 'b'. If numeric, this must be positive.
            p: Kernel degree. Used for kernel = 'poly', default = 2.0
            c: Free parameter that trades off the influence of higher-order versus lower-order terms in the polynomial kernel. Used for kernel = 'poly', default = 1.0. This must be greater than or equal to 0.
            lambdaN: NIR wavelength used for NIRvH2 and NDGI, default = 858.5
            lambdaR: Red wavelength used for NIRvH2 and NDGI, default = 645.0
            lambdaG: Green wavelength used for NDGI, default = 555.0
            drop: Whether to drop all bands except the new spectral indices, default = False

        Returns:
            Image collection with the computed spectral index, or indices, as new bands.

        See Also:
            - :docstring:`ee.Image.geetools.scaleAndOffset`

        Examples:
            .. code-block:: python

                import ee, geetools

                ee.Initialize()
                image = ee.Image('COPERNICUS/S2_SR/20190828T151811_20190828T151809_T18GYT')
                image = image.geetools.spectralIndices(["NDVI", "NDFI"])
        """
        # fmt: off
        return ee_extra.Spectral.core.spectralIndices(
            self._obj, index, G, C1, C2, L, cexp, nexp, alpha, slope, intercept, gamma, omega,
            beta, k, fdelta, kernel, sigma, p, c, lambdaN, lambdaR, lambdaG, online,
            drop=False,
        )
        # fmt: on

    def getScaleParams(self) -> dict[str, float]:
        """Gets the scale parameters for each band of the image.

        Returns:
            Dictionary with the scale parameters for each band.

        See Also:
            - :docstring:`ee.ImageCollection.geetools.getOffsetParams`
            - :docstring:`ee.ImageCollection.geetools.scaleAndOffset`

        Examples:
            .. code-block:: python

                import ee
                import geetools

                ee.Initialize()

                ee.ImageCollection('MODIS/006/MOD11A2').geetools.getScaleParams()
        """
        return ee_extra.STAC.core.getScaleParams(self._obj)

    def getOffsetParams(self) -> dict[str, float]:
        """Gets the offset parameters for each band of the image.

        Returns:
            Dictionary with the offset parameters for each band.

        See Also:
            - :docstring:`ee.ImageCollection.geetools.getScaleParams`
            - :docstring:`ee.ImageCollection.geetools.scaleAndOffset`

        Examples:
            .. code-block:: python

                import ee
                import geetools

                ee.Initialize()

                ee.ImageCollection('MODIS/006/MOD11A2').geetools.getOffsetParams()
        """
        return ee_extra.STAC.core.getOffsetParams(self._obj)

    def scaleAndOffset(self) -> ee.ImageCollection:
        """Scales bands on an image according to their scale and offset parameters.

        Returns:
            Scaled image.

        See Also:
            - :docstring:`ee.ImageCollection.geetools.getOffsetParams`
            - :docstring:`ee.ImageCollection.geetools.getScaleParams`

        Examples:
            .. code-block:: python

                import ee, geetools

                ee.Initialize()

                S2 = ee.ImageCollection('COPERNICUS/S2_SR_HARMONIZED').scaleAndOffset()
        """
        return ee_extra.STAC.core.scaleAndOffset(self._obj)

    def preprocess(self, **kwargs) -> ee.ImageCollection:
        """Pre-processes the image: masks clouds and shadows, and scales and offsets the image collection.

        Parameters:
            **kwargs: Keywords arguments for :py:meth:`ee.ImageCollection.geetools.maskClouds <geetools.ee_image_collection.ImageCollectionAccessor.maskClouds>` method.

        Returns:
            Pre-processed image.

        See Also:
            - :docstring:`ee.ImageCollection.geetools.getScaleParams`
            - :docstring:`ee.ImageCollection.geetools.getOffsetParams`
            - :docstring:`ee.ImageCollection.geetools.scaleAndOffset`
            - :docstring:`ee.ImageCollection.geetools.maskClouds`

        Examples:
            .. code-block:: python

                import ee
                import geetools

                ee.Initialize()
                S2 = ee.ImageCollection('COPERNICUS/S2_SR_HARMONIZED').preprocess()
        """
        return ee_extra.QA.pipelines.preprocess(self._obj, **kwargs)

<<<<<<< HEAD
    def getSTAC(self) -> dict[str, Any]:
        """Gets the STAC of the image collection.
=======
    def getSTAC(self) -> dict:
        """Gets the STAC of the imageCollection.
>>>>>>> 8743cf1a

        Returns:
            STAC of the image collection.

        Examples:
            .. code-block:: python

                import ee
                import geetools

                ee.Initialize()

                ee.ImageCollection('COPERNICUS/S2_SR_HARMONIZED').geetools.getSTAC()
        """
        # extract the Asset id from the imagecollection
        assetId = self._obj.get("system:id").getInfo()

        # search for the project in the GEE catalog and extract the project catalog URL
        project = assetId.split("/")[0]
        catalog = "https://earthengine-stac.storage.googleapis.com/catalog/catalog.json"
        links = requests.get(catalog).json()["links"]
        project_catalog = next((i["href"] for i in links if i.get("title") == project), None)
        if project_catalog is None:
            raise ValueError(f"Project {project} not found in the catalog")

        # search for the collection in the project catalog and extract the collection STAC URL
        collection = "_".join(assetId.split("/"))
        links = requests.get(project_catalog).json()["links"]
        collection_stac = next((i["href"] for i in links if i.get("title") == collection), None)
        if collection_stac is None:
            raise ValueError(f"Collection {collection} not found in the {project} catalog")

        return requests.get(collection_stac).json()

    def getDOI(self) -> str:
        """Gets the DOI of the collection, if available.

        Returns:
            DOI of the :py:class:`ee.Image` dataset.

        See Also:
            - :docstring:`ee.ImageCollection.geetools.getCitation`

        Examples:
            .. code-block:: python

                import ee
                import geetools

                ee.Initialize()

                ee.ImageCollection('NASA/GPM_L3/IMERG_V06').geetools.getDOI()
        """
        return ee_extra.STAC.core.getDOI(self._obj)

    def getCitation(self) -> str:
        """Gets the citation of the image, if available.

        Returns:
            Citation of the :py:class:`ee.Image` dataset.

        See Also:
            - :docstring:`ee.ImageCollection.geetools.getDOI`

        Examples:
            .. code-block:: python

                import ee
                import geetools

                ee.Initialize()

                ee.ImageCollection('NASA/GPM_L3/IMERG_V06').geetools.getCitation()
        """
        return ee_extra.STAC.core.getCitation(self._obj)

    def panSharpen(self, method: str = "SFIM", qa: str = "", **kwargs) -> ee.ImageCollection:
        """Apply panchromatic sharpening to the :py:class:`ee.ImageCollection` images.

        Optionally, run quality assessments between the original and sharpened Image to
        measure spectral distortion and set results as properties of the sharpened Image.

        Parameters:
            method: The sharpening algorithm to apply. Current options are "SFIM" (Smoothing Filter-based Intensity Modulation), "HPFA" (High Pass Filter Addition), "PCS" (Principal Component Substitution), and "SM" (simple mean). Different sharpening methods will produce different quality sharpening results in different scenarios.
            qa: One or more optional quality assessment names to apply after sharpening. Results will be stored as image properties with the pattern `geetools:metric`, e.g. `geetools:RMSE`.
            **kwargs: Keyword arguments passed to ee.Image.reduceRegion() such as "geometry", "maxPixels", "bestEffort", etc. These arguments are only used for PCS sharpening and quality assessments.

        Returns:
            The ImageCollections with all sharpenable bands sharpened to the panchromatic resolution and quality assessments run and set as properties.

        Examples:
            .. code-block:: python

                import ee
                import geetools

                ee.Initialize()

                source = ee.Image("LANDSAT/LC08/C01/T1_TOA/LC08_047027_20160819")
                sharp = source.panSharpen(method="HPFA", qa=["MSE", "RMSE"], maxPixels=1e13)
        """
        return ee_extra.Algorithms.core.panSharpen(
            img=self._obj, method=method, qa=qa or None, prefix="geetools", **kwargs
        )

    def tasseledCap(self) -> ee.ImageCollection:
        """Calculates tasseled cap brightness, wetness, and greenness components for all images in the collection.

        Tasseled cap transformations are applied using coefficients published for these
        supported platforms:

        * Sentinel-2 MSI Level 1C [1]_
        * Landsat 9 OLI-2 SR [2]_
        * Landsat 9 OLI-2 TOA [2]_
        * Landsat 8 OLI SR [2]_
        * Landsat 8 OLI TOA [2]_
        * Landsat 7 ETM+ TOA [3]_
        * Landsat 5 TM Raw DN [4]_
        * Landsat 4 TM Raw DN [5]_
        * Landsat 4 TM Surface Reflectance [6]_
        * MODIS NBAR [7]_

        Parameters:
            self: :py:class:`ee.ImageCollection` to calculate tasseled cap components for. Must belong to a supported platform.

        Returns:
            Image Collections with the tasseled cap components as new bands.

        References:
            .. [1] Shi, T., & Xu, H. (2019). Derivation of Tasseled Cap Transformation
                Coefficients for Sentinel-2 MSI At-Sensor Reflectance Data. IEEE Journal
                of Selected Topics in Applied Earth Observations and Remote Sensing, 1-11.
                doi:10.1109/jstars.2019.2938388
            .. [2] Zhai, Y., Roy, D.P., Martins, V.S., Zhang, H.K., Yan, L., Li, Z. 2022.
                Conterminous United States Landsat-8 top of atmosphere and surface reflectance
                tasseled cap transformation coefficients. Remote Sensing of Environment,
                274(2022). doi:10.1016/j.rse.2022.112992
            .. [3] Huang, C., Wylie, B., Yang, L., Homer, C. and Zylstra, G., 2002.
                Derivation of a tasselled cap transformation based on Landsat 7 at-satellite
                reflectance. International journal of remote sensing, 23(8), pp.1741-1748.
            .. [4] Crist, E.P., Laurin, R. and Cicone, R.C., 1986, September. Vegetation and
                soils information contained in transformed Thematic Mapper data. In
                Proceedings of IGARSS`86 symposium (pp. 1465-1470). Paris: European Space
                Agency Publications Division.
            .. [5] Crist, E.P. and Cicone, R.C., 1984. A physically-based transformation of
                Thematic Mapper data---The TM Tasseled Cap. IEEE Transactions on Geoscience
                and Remote sensing, (3), pp.256-263.
            .. [6] Crist, E.P., 1985. A TM tasseled cap equivalent transformation for
                reflectance factor data. Remote sensing of Environment, 17(3), pp.301-306.
            .. [7] Lobser, S.E. and Cohen, W.B., 2007. MODIS tasselled cap: land cover
                characteristics expressed through transformed MODIS data. International
                Journal of Remote Sensing, 28(22), pp.5079-5101.


        Examples:
            .. code-block:: python

                import ee, geetools

                ee.Initialize()

                ic = ee.ImageCollection("LANDSAT/LT05/C01/T1")
                ic = ic.geetools.tasseledCap()
        """
        return ee_extra.Spectral.core.tasseledCap(self._obj)

    def append(self, image: ee.Image) -> ee.ImageCollection:
        """Append an image to the existing image collection.

        Args:
            image: Image to append to the collection.

        Returns:
            :py:class:`ee.ImageCollection` with the new image appended.

        Examples:
            .. code-block:: python

                import ee, geetools

                ee.Initialize()

                ic = ee.ImageCollection('COPERNICUS/S2_SR_HARMONIZED');

                geom = ee.Geometry.Point(-122.196, 41.411);
                ic2018 = ic.filterBounds(geom).filterDate('2019-07-01', '2019-10-01')
                ic2021 = ic.filterBounds(geom).filterDate('2021-07-01', '2021-10-01')

                ic = ic2018.geetools.append(ic2021.first())
                ic.getInfo()
        """
        return self._obj.merge(ee.ImageCollection([image]))

    def collectionMask(self) -> ee.Image:
        """A binary :py:class:`ee.Image` where only pixels that are masked in all images of the collection get masked.

        Returns:
            :py:class:`ee.Image` of the mask. 1 where at least 1 pixel is valid 0 elsewhere

        Examples:
            .. code-block::

                import ee, geetools

                ee.Initialize()

                ic = ee.ImageCollection('COPERNICUS/S2_SR_HARMONIZED');

                geom = ee.Geometry.Point(-122.196, 41.411);
                ic2018 = ic.filterBounds(geom).filterDate('2019-07-01', '2019-10-01')
                ic = ic2018.geetools.collectionMask()
                ic.getInfo()
        """
        masks = self._obj.map(lambda i: i.mask())
        return ee.Image(masks.sum().gt(0))

    def iloc(self, index: int) -> ee.Image:
        """Get Image from the :py:class:`ee.ImageCollection` by index.

        Args:
            index: Index of the image to get.

        Returns:
            :py:class:`ee.Image` at the specified index.

        Examples:
            .. code-block:: python

                import ee, geetools

                ee.Initialize()

                ic = ee.ImageCollection('COPERNICUS/S2_SR_HARMONIZED');

                geom = ee.Geometry.Point(-122.196, 41.411);
                ic2018 = ic.filterBounds(geom).filterDate('2019-07-01', '2019-10-01')
                ic2018.geetools.iloc(0).getInfo()
        """
        return ee.Image(self._obj.toList(self._obj.size()).get(index))

    def integral(self, band: str, time: str = "system:time_start", unit: str = "") -> ee.Image:
        """Compute the integral of a band over time or a specified property.

        Args:
            band: the name of the band to integrate.
            time: the name of the property to use as time. It must be a date property of the images.
            unit: the time unit use to compute the integral. It can be one of the following: ``year``, ``month``, ``day``, ``hour``, ``minute``, ``second``. If non is set, the time will be normalized on the integral length.

        Returns:
            An :py:class:`ee.Image` object with the integrated band for each pixel.

        Examples:
            .. code-block:: python

                import ee, geetools

                collection = (
                    ee.ImageCollection("LANDSAT/LC08/C01/T1_TOA")
                    .filterBounds(ee.Geometry.Point(-122.262, 37.8719))
                    .filterDate("2014-01-01", "2014-12-31")
                )

                integral = collection.geetools.integral("B1")
                print(integral.getInfo())
        """
        # compute the intervals along the x axis
        # the GEE time is stored as a milliseconds timestamp. If the time unit is not set,
        # the integral is normalized on the total time length of the time series
        minTime = self._obj.aggregate_min(time)
        maxTime = self._obj.aggregate_max(time)
        intervals = {
            "year": ee.Number(1000 * 60 * 60 * 24 * 365),  # 1 year in milliseconds
            "month": ee.Number(1000 * 60 * 60 * 24 * 30),  # 1 month in milliseconds
            "day": ee.Number(1000 * 60 * 60 * 24),  # 1 day in milliseconds
            "hour": ee.Number(1000 * 60 * 60),  # 1 hour in milliseconds
            "minute": ee.Number(1000 * 60),  # 1 minute in milliseconds
            "second": ee.Number(1000),  # 1 second in milliseconds
            "": ee.Number(maxTime).subtract(ee.Number(minTime)),
        }
        interval = intervals[unit]

        # initialize the sum with a 0 value initial item
        # all the properties of the first image of the collection are copied
        first = self._obj.first()
        zero = ee.Image.constant(0).copyProperties(first, first.propertyNames())
        s = ee.Image(zero).rename("integral").set("last", zero)

        # compute the approximation of the integral using the trapezoidal method
        # each local interval is aproximated by the corresponding trapez and the
        # sum is updated
        def computeIntegral(image, integral):
            image = ee.Image(image).select(band)
            integral = ee.Image(integral)
            last = ee.Image(integral.get("last"))
            locMinTime = ee.Number(last.get(time))
            locMaxTime = ee.Number(image.get(time))
            locInterval = locMaxTime.subtract(locMinTime).divide(interval)
            locIntegral = last.add(image).multiply(locInterval).divide(2)
            return integral.add(locIntegral).set("last", image)

        return ee.Image(self._obj.iterate(computeIntegral, s))

    def outliers(
        self, bands: list | ee.List = [], sigma: float | int | ee.Number = 2, drop: bool = False
    ) -> ee.ImageCollection:
        """Compute the outlier for each pixel in the specified bands.

        A pixel is considered as an outlier if:

        .. code-block::

            outlier = value > mean+(sigma*stddev)
            outlier = value < mean-(sigma*stddev)

        In a 1D example it would be:
            - values = [1, 5, 6, 4, 7, 10]
            - mean = 5.5
            - std dev = 3
            - mean + (sigma*stddev) = 8.5
            - mean - (sigma*stddev) = 2.5
            - outliers = values between 2.5 and 8.5 = [1, 10]

        Here in this function an extra band is added to each image for each of the evaluated bands with the outlier status. The band name is the original band name with the suffix "_outlier". A value of 1 means that the pixel is an outlier, 0 means that it is not.

        Optionally users can discard this band by setting ``drop`` to ``True`` and the outlier will simply be masked from each image. This is useful when the outlier band is not needed and the user wants to save space.

        idea from: https://www.kdnuggets.com/2017/02/removing-outliers-standard-deviation-python.html

        Args:
            bands: The bands to evaluate for outliers. If empty, all bands are evaluated.
            sigma: The number of standard deviations to use to compute the outlier.
            drop: Whether to drop the outlier band from the images.

        Returns:
            A :py:class:`ee.ImageCollection` with the outlier band added to each image or masked if ``drop`` is ``True``.

        Examples:
            .. code-block:: python

                import ee, geetools

                collection = (
                    ee.ImageCollection("LANDSAT/LC08/C01/T1_TOA")
                    .filterBounds(ee.Geometry.Point(-122.262, 37.8719))
                    .filterDate("2014-01-01", "2014-12-31")
                )

                outliers = collection.geetools.outliers(["B1", "B2"], 2)
                print(outliers.getInfo())
        """
        # cast parameters and compute the outlier band names
        initBands = self._obj.first().bandNames()
        statBands = ee.List(bands) if bands else initBands
        outBands = statBands.map(lambda b: ee.String(b).cat("_outlier"))

        # compute the mean and std dev for each band
        statCollection = self._obj.select(statBands)
        mean = statCollection.mean()
        stdDev = statCollection.reduce(ee.Reducer.stdDev())
        minValues = mean.subtract(stdDev.multiply(sigma))
        maxValues = mean.add(stdDev.multiply(sigma))

        # compute the outlier band for each image
        def computeOutlierBands(i):
            outImage = i.select(statBands)
            outImage = outImage.gt(maxValues).Or(outImage.lt(minValues))
            return i.addBands(outImage.rename(outBands))

        ic = self._obj.map(computeOutlierBands)

        # drop the outlier band and mask each image if requested
        def maskOutliers(i):
            maskedBands = i.select(statBands).updateMask(i.select(outBands).Not())
            return i.addBands(maskedBands, overwrite=True).select(initBands)

        ic = ic if drop is False else ic.map(maskOutliers)

        return ee.ImageCollection(ic)

    def to_xarray(
        self,
        drop_variables: str | Iterable[str] | None = None,
        io_chunks: object = None,
        n_images: int = -1,
        mask_and_scale: bool = True,
        decode_times: bool = True,
        decode_timedelta: bool | None = None,
        use_cftime: bool | None = None,
        concat_characters: bool = True,
        decode_coords: bool = True,
        crs: str | None = None,
        scale: float | int | None = None,
        projection: ee.Projection | None = None,
        geometry: ee.Geometry | None = None,
        primary_dim_name: str | None = None,
        primary_dim_property: str | None = None,
        ee_mask_value: float | None = None,
        request_byte_limit: int = REQUEST_BYTE_LIMIT,
    ) -> Dataset:
        """Open an Earth Engine :py:class:`ee.ImageCollection` as an ``xarray.Dataset``.

        Args:
            drop_variables: Variables or bands to drop before opening.
            io_chunks: Specifies the chunking strategy for loading data from EE. By default, this automatically calculates optional chunks based on the ``request_byte_limit``.
            n_images: The max number of EE images in the collection to open. Useful when there are a large number of images in the collection since calculating collection size can be slow. -1 indicates that all images should be included.
            mask_and_scale: Lazily scale (using scale_factor and add_offset) and mask (using _FillValue).
            decode_times: Decode cf times (e.g., integers since "hours since 2000-01-01") to np.datetime64.
            decode_timedelta: If True, decode variables and coordinates with time units in {"days", "hours", "minutes", "seconds", "milliseconds", "microseconds"} into timedelta objects. If False, leave them encoded as numbers. If None (default), assume the same value of decode_time.
            use_cftime: Only relevant if encoded dates come from a standard calendar (e.g. "gregorian", "proleptic_gregorian", "standard", or not specified).  If None (default), attempt to decode times to ``np.datetime64[ns]`` objects; if this is not possible, decode times to ``cftime.datetime`` objects. If True, always decode times to ``cftime.datetime`` objects, regardless of whether or not they can be represented using ``np.datetime64[ns]`` objects.  If False, always decode times to ``np.datetime64[ns]`` objects; if this is not possible raise an error.
            concat_characters: Should character arrays be concatenated to strings, for example: ["h", "e", "l", "l", "o"] -> "hello"
            decode_coords: bool or {"coordinates", "all"}, Controls which variables are set as coordinate variables: - "coordinates" or True: Set variables referred to in the ``'coordinates'`` attribute of the datasets or individual variables as coordinate variables. - "all": Set variables referred to in ``'grid_mapping'``, ``'bounds'`` and other attributes as coordinate variables.
            crs: The coordinate reference system (a CRS code or WKT string). This defines the frame of reference to coalesce all variables upon opening. By default, data is opened with 'EPSG:4326'.
            scale: The scale in the ``crs`` or ``projection``'s units of measure -- either meters or degrees. This defines the scale that all data is represented in upon opening. By default, the scale is 1° when the CRS is in degrees or 10,000 when in meters.
            projection: Specify an ``ee.Projection`` object to define the ``scale`` and ``crs`` (or other coordinate reference system) with which to coalesce all variables upon opening. By default, the scale and reference system is set by the ``crs`` and ``scale`` arguments.
            geometry: Specify an ``ee.Geometry`` to define the regional bounds when opening the data. When not set, the bounds are defined by the CRS's ``area_of_use`` boundaries. If those aren't present, the bounds are derived from the geometry of the first image of the collection.
            primary_dim_name: Override the name of the primary dimension of the output Dataset. By default, the name is 'time'.
            primary_dim_property: Override the ``ee.Image`` property for which to derive the values of the primary dimension. By default, this is 'system:time_start'.
            ee_mask_value: Value to mask to EE nodata values. By default, this is 'np.iinfo(np.int32).max' i.e. 2147483647.
            request_byte_limit: the max allowed bytes to request at a time from Earth Engine. By default, it is 48MBs.

        Returns:
            An ``xarray.Dataset`` that streams in remote data from Earth Engine.
        """
        return xarray.open_dataset(
            self._obj,
            engine="ee",
            drop_variables=drop_variables,
            io_chunks=io_chunks,
            n_images=n_images,
            mask_and_scale=mask_and_scale,
            decode_times=decode_times,
            decode_timedelta=decode_timedelta,
            use_cftime=use_cftime,
            concat_characters=concat_characters,
            decode_coords=decode_coords,
            crs=crs,
            scale=scale,
            projection=projection,
            geometry=geometry,
            primary_dim_name=primary_dim_name,
            primary_dim_property=primary_dim_property,
            ee_mask_value=ee_mask_value,
            request_byte_limit=request_byte_limit,
        )

    def validPixel(self, band: str | ee.String = "") -> ee.Image:
        """Compute the number of valid pixels in the specified band.

        Compute the number of valid pixels in the specified band. 2 bands will be created:
        one with the number of valid pixels (``valid``) and another with the percentage of valid pixels (``pct_valid``).

        Args:
            band: the band to evaluate for valid pixels. If empty, use the first band.

        Returns:
            An Image with the number of valid pixels or the percentage of valid pixels.

        Examples:
            .. code-block:: python

                import ee, geetools
                collection = (
                    ee.ImageCollection("LANDSAT/LC08/C01/T1_TOA")
                    .filterBounds(ee.Geometry.Point(-122.262, 37.8719))
                    .filterDate("2014-01-01", "2014-12-31")
                )
                valid = collection.geetools.validPixels("B1")
                print(valid.getInfo())
        """
        # compute the mask for the specified band
        band = self._obj.first().bandNames().get(0) if band == "" else ee.String(band)
        masks = self._obj.select([band]).map(lambda i: i.mask().eq(1))
        validPixel = masks.sum().rename("valid").clip(self._obj.geometry())
        validPct = validPixel.divide(self._obj.size()).multiply(100).rename("pct_valid")
        return validPixel.addBands(validPct)

    def containsBandNames(self, bandNames: list | ee.List, filter: str) -> ee.ImageCollection:
        """Filter the :py:class:`ee.ImageCollection` by band names using the provided filter.

        Args:
            bandNames: list of band names to filter
            filter: type of filter to apply. To keep images that contains all the specified bands use ``"ALL"``. To get the images including at least one of the specified band use ``"ANY"``.

        Returns:
            A filtered :py:class:`ee.ImageCollection`

        Examples:
            .. code-block:: python

                import ee, geetools

                collection = (
                    ee.ImageCollection("LANDSAT/LC08/C01/T1_TOA")
                    .filterBounds(ee.Geometry.Point(-122.262, 37.8719))
                    .filterDate("2014-01-01", "2014-12-31")
                )

                filtered = collection.geetools.containsBandNames(["B1", "B2"], "ALL")
                print(filtered.getInfo())
        """
        # cast parameters
        filter = {"ALL": "Filter.and", "ANY": "Filter.or"}[filter]
        bandNames = ee.List(bandNames)

        # add bands as metadata in a temporary property
        band_name = uuid.uuid4().hex
        ic = self._obj.map(lambda i: i.set(band_name, i.bandNames()))

        # create a filter by combining a listContain filter over all the band names from the
        # user list. Combine them with a "Or" to get a "any" filter and "And" to get a "all".
        # We use a workaround until this is solved: https://issuetracker.google.com/issues/322838709
        filterList = bandNames.map(lambda b: ee.Filter.listContains(band_name, b))
        filterCombination = apifunction.ApiFunction.call_(filter, ee.List(filterList))

        # apply this filter and remove the temporary property. Exclude parameter is additive so
        # we do a blank multiplication to remove all the properties beforhand
        ic = ee.ImageCollection(ic.filter(filterCombination))
        ic = ic.map(lambda i: ee.Image(i.multiply(1).copyProperties(i, exclude=[band_name])))

        return ee.ImageCollection(ic)

    def containsAllBands(self, bandNames: list | ee.List) -> ee.ImageCollection:
        """Filter the :py:class:`ee.ImageCollection` keeping only the images with all the provided bands.

        Args:
            bandNames: list of band names to filter

        Returns:
            A filtered :py:class:`ee.ImageCollection`

        Examples:
            .. code-block::

                import ee, geetools

                ee.Initialize()

                collection = (
                    ee.ImageCollection("LANDSAT/LC08/C01/T1_TOA")
                    .filterBounds(ee.Geometry.Point(-122.262, 37.8719))
                    .filterDate("2014-01-01", "2014-12-31")
                )

                filtered = collection.geetools.containsAllBands(["B1", "B2"])
                print(filtered.getInfo())
        """
        return self.containsBandNames(bandNames, "ALL")

    def containsAnyBands(self, bandNames: list | ee.List) -> ee.ImageCollection:
        """Filter the :py:class:`ee.ImageCollection` keeping only the images with any of the provided bands.

        Args:
            bandNames: list of band names to filter

        Returns:
            A filtered :py:class:`ee.ImageCollection`

        Examples:
            .. code-block:: python

                import ee, geetools

                ee.Initialize()

                collection = (
                    ee.ImageCollection("LANDSAT/LC08/C01/T1_TOA")
                    .filterBounds(ee.Geometry.Point(-122.262, 37.8719))
                    .filterDate("2014-01-01", "2014-12-31")
                )

                filtered = collection.geetools.containsAnyBands(["B1", "B2"])
                print(filtered.getInfo())
        """
        return self.containsBandNames(bandNames, "ANY")

    def aggregateArray(self, properties: list | ee.List | None = None) -> ee.Dictionary:
        """Aggregate the :py:class:`ee.ImageCollection` selected properties into a dictionary.

        Args:
            properties: list of properties to aggregate. If None, all properties are aggregated.

        Returns:
            A dictionary with the properties as keys and the aggregated values as values.

        Examples:
            .. code-block:: python

                import ee, geetools

                ee.Initialize()

                collection = (
                    ee.ImageCollection("LANDSAT/LC08/C01/T1_TOA")
                    .filterBounds(ee.Geometry.Point(-122.262, 37.8719))
                    .filterDate("2014-01-01", "2014-12-31")
                )

                aggregated = collection.geetools.aggregateArray(["CLOUD_COVER", "system:time_start"])
                print(aggregated.getInfo())
        """
        keys = ee.List(properties) if properties is not None else self._obj.first().propertyNames()
        values = keys.map(lambda p: self._obj.aggregate_array(p))
        return ee.Dictionary.fromLists(keys, values)

    def groupInterval(self, unit: str = "month", duration: int = 1) -> ee.List:
        """Transform the :py:class:`ee.ImageCollection` into a list of smaller collection of the specified duration.

        For example using unit as "month" and duration as 1, the :py:class:`ee.ImageCollection` will be transformed
        into a list of :py:class:`ee.ImageCollection` with each :py:class:`ee.ImageCollection` containing images for each month.
        Make sure the collection is filtered beforehand to reduce the number of images that needs to be
        processed.

        Args:
            unit: The unit of time to split the collection. Available units: ``year``, ``month``, ``week``, ``day``, ``hour``, ``minute`` or ``second``.
            duration: The duration of each split.

        Returns:
            A list of :py:class:`ee.ImageCollection` grouped by interval

        Examples:
            .. code-block:: python

                import ee, geetools

                ee.Initialize()

                collection = (
                    ee.ImageCollection("LANDSAT/LC08/C01/T1_TOA")
                    .filterBounds(ee.Geometry.Point(-122.262, 37.8719))
                    .filterDate("2014-01-01", "2014-12-31")
                )

                split = collection.geetools.groupInterval("month", 1)
                print(split.getInfo())
        """
        sizeName = "__geetools_generated_size__"  # set generated properties name

        # as everything is relyin on the "system:time_start" property
        # we sort the image collection in the first place. In most collection it will change nothing
        # so free of charge unless for plumbing
        ic = self._obj.sort("system:time_start")
        toCopy = ic.first().propertyNames()

        # transform the interval into a duration in milliseconds
        # I can use the DateRangeAccessor as it's imported earlier in the __init__.py file
        # I don't know if it should be properly imported here, let's see with user feedback
        timeList = ic.aggregate_array("system:time_start")
        start, end = timeList.get(0), timeList.get(-1)
        DateRangeList = ee.DateRange(start, end).geetools.split(duration, unit)
        imageCollectionList = DateRangeList.map(
            lambda dr: ic.filterDate(ee.DateRange(dr).start(), ee.DateRange(dr).end())
        )

        def add_size(ic):
            ic = ee.ImageCollection(ic)
            return ic.set({sizeName: ic.size()})

        def delete_size_property(ic):
            ic = ee.ImageCollection(ic)
            return ee.ImageCollection(ic.copyProperties(ic, properties=toCopy))

        imageCollectionList = (
            imageCollectionList.map(add_size)
            .filter(ee.Filter.gt(sizeName, 0))
            .map(delete_size_property)
        )

        return ee.List(imageCollectionList)

    def reduceInterval(
        self,
        reducer: str | ee.Reducer = "mean",
        unit: str = "month",
        duration: int = 1,
    ) -> ee.ImageCollection:
        """Reduce the images included in the same duration interval using the provided reducer.

        For example using unit as "month" and duration as 1, the :py:class:`ee.ImageCollection` will be reduced
        into a new :py:class:`ee.ImageCollection` with each image containing the reduced values for each month.
        Make sure the collection is filtered beforehand to reduce the number of images that needs to be
        processed.

        Args:
            reducer: The name of the reducer to use or a Reducer object. Default is ``"mean"``.
            unit: The unit of time to split the collection. Available units: ``year``, ``month``, ``week``, ``day``, ``hour``, ``minute`` or ``second``.
            duration: The duration of each split.

        Returns:
            A new :py:class:`ee.ImageCollection` with the reduced images.

        Examples:
            .. code-block:: python

                import ee, geetools

                ee.Initialize()

                collection = (
                    ee.ImageCollection("LANDSAT/LC08/C01/T1_TOA")
                    .filterBounds(ee.Geometry.Point(-122.262, 37.8719))
                    .filterDate("2014-01-01", "2014-12-31")
                )

                reduced = collection.geetools.reduceInterval("mean", "month", 1)
                print(reduced.getInfo())
        """
        # create a list of image collections to be reduced
        # Every subcollection is sorted in case one use the "first" reducer
        imageCollectionList = self.groupInterval(unit, duration)

        # create a reducer from user parameters
        red = getattr(ee.Reducer, reducer)() if isinstance(reducer, str) else reducer

        def reduce(ic):
            ic = ee.ImageCollection(ic)
            timeList = ic.aggregate_array("system:time_start")
            start, end = timeList.get(0), timeList.get(-1)
            firstImg = ic.first()
            bandNames = firstImg.bandNames()
            propertyNames = firstImg.propertyNames()
            image = ic.reduce(red).rename(bandNames).copyProperties(firstImg, propertyNames)
            return image.set("system:time_start", start, "system:time_end", end)

        reducedImagesList = imageCollectionList.map(reduce)

        # set back the original properties
        propertyNames = self._obj.propertyNames()
        ic = ee.ImageCollection(reducedImagesList).copyProperties(self._obj, propertyNames)

        return ee.ImageCollection(ic)

    def closestDate(self) -> ee.ImageCollection:
        """Fill masked pixels with the first valid pixel in the stack of images.

        The method will for every image, fill all the pixels with the latest nono masked pixel in the stack of images.
        It requires the image to have a valid ``"system:time_start"`` property.
        As the imageCollection will need to be sorted limit the analysis to a reasonable number of image by filtering your data beforehand.

        Returns:
            An :py:class:`ee.ImageCollection` with all pixels unmasked in every image.

        Examples:
            .. code-block:: python

                import ee, geetools

                ee.Initialize()

                collection = (
                    ee.ImageCollection("LANDSAT/LC08/C01/T1_TOA")
                    .filterBounds(ee.Geometry.Point(-122.262, 37.8719))
                    .filterDate("2014-01-01", "2014-12-31")
                )

                filled = collection.geetools.fillWithFirst()
                print(filled.getInfo())
        """
        # retrieve all the time starts as an ordered list to iterate
        timeList = self._obj.aggregate_array("system:time_start").sort()

        # for each time start find all the images thata are before and use the mosaic reducer
        # to only keep the first one with a non masked pixel
        def fill(date):
            return self._obj.filter(ee.Filter.lte("system:time_start", date)).mosaic()

        imageList = timeList.map(fill)

        return ee.ImageCollection(imageList)

    def medoid(self) -> ee.Image:
        """Compute the medoid of the :py:class:`ee.ImageCollection`.

        The medoid is the image that has the smallest sum of distances to all other images in the collection.
        The distance is computed using the Euclidean distance between the pixels of the images.

        Returns:
            An Image that is the medoid of the :py:class:`ee.ImageCollection`.

        Examples:
            .. code-block:: python

                import ee, geetools

                ee.Initialize()

                collection = (
                    ee.ImageCollection("LANDSAT/LC08/C01/T1_TOA")
                    .filterBounds(ee.Geometry.Point(-122.262, 37.8719))
                    .filterDate("2014-01-01", "2014-12-31")
                )

                medoid = collection.geetools.medoid()
                print(medoid.getInfo())
        """
        # create a random name for the sum of distances band to avoid conflicts
        sumOfDistancesName = uuid.uuid4().hex

        # discover bandname from the first image of the collection
        bandNames = self._obj.first().bandNames()

        # normalize the band used to compute the distance
        # first extract the min and max value of each band pixelwizse along the stac and then
        # normalize the pixel values.
        minMax = self._obj.reduce(ee.Reducer.minMax())

        def normalizeBands(image):
            def normalizeBand(bandName):
                band = image.select([bandName])
                bandMin = minMax.select(ee.String(bandName).cat("_min"))
                bandMax = minMax.select(ee.String(bandName).cat("_max"))
                return band.subtract(bandMin).divide(bandMax.subtract(bandMin))

            return ee.ImageCollection(bandNames.map(normalizeBand)).toBands().rename(bandNames)

        normalized = self._obj.map(normalizeBands)

        # compute the distance between each image and all the others
        def computeSumDistance(image):
            def computeDistance(other):
                return image.subtract(other).pow(2).reduce(ee.Reducer.sum()).sqrt()

            sumDistances = normalized.map(computeDistance).reduce(ee.Reducer.sum())
            return image.addBands(sumDistances.rename(sumOfDistancesName))

        sumDistance = normalized.map(computeSumDistance)

        # use the computed sum of distances as a sorting band for a quality mossaic
        # to get the image with the smallest sum of distances
        medoid = sumDistance.qualityMosaic(sumOfDistancesName)

        return ee.Image(medoid).select(bandNames)

    # TODO: Fix the example
    def datesByBands(
        self,
        region: ee.Geometry,
        reducer: str | ee.Reducer = "mean",
        dateProperty: str = "system:time_start",
        bands: list = [],
        labels: list = [],
        scale: int = 10000,
        crs: str | None = None,
        crsTransform: list | None = None,
        bestEffort: bool = False,
        maxPixels: int | None = 10**7,
        tileScale: float = 1,
    ) -> ee.Dictionary:
        """Reduce the data for each image in the collection by bands on a specific region.

        This method is returning a dictionary with all the bands as keys and their reduced value for each date over the specified region as value.

        .. code-block::

            {
                "band1": {"date1": value1, "date2": value2, ...},
                "band2": {"date1": value1, "date2": value2, ...},
                ...
            }

        Parameters:
            region: The region to reduce the data on.
            reducer: The name of the reducer or a reducer object use. Default is ``"mean"``.
            dateProperty: The property to use as date for each image. Default is ``"system:time_start"``.
            bands: The bands to reduce. If empty, all bands are reduced.
            labels: The labels to use for the bands. If empty, the bands names are used.
            scale: The scale in meters to use for the reduction. default is 10000m
            crs: The projection to work in. If unspecified, the projection of the image's first band is used. If specified in addition to scale, rescaled to the specified scale.
            crsTransform: The list of CRS transform values. This is a row-major ordering of the 3x2 transform matrix. This option is mutually exclusive with 'scale', and replaces any transform already set on the projection.
            bestEffort: If the polygon would contain too many pixels at the given scale, compute and use a larger scale which would allow the operation to succeed.
            maxPixels: The maximum number of pixels to reduce. Defaults to 1e7.
            tileScale: A scaling factor between 0.1 and 16 used to adjust aggregation tile size; setting a larger tileScale (e.g., 2 or 4) uses smaller tiles and may enable computations that run out of memory with the default.

        Returns:
            A dictionary with the reduced values for each band and each date.

        See Also:
            - :docstring:`ee.ImageCollection.geetools.datesByRegions`
            - :docstring:`ee.ImageCollection.geetools.plot_doy_by_bands`
            - :docstring:`ee.ImageCollection.geetools.plot_doy_by_regions`

        Examples:
            .. code-block:: python

                import ee, geetools

                ee.Initialize()

                collection = (
                    ee.ImageCollection("LANDSAT/LC08/C02/T1_TOA")
                    .filterBounds(ee.Geometry.Point(-122.262, 37.8719))
                    .filterDate("2014-01-01", "2014-12-31")
                )

                region = ee.Geometry.Point(-122.262, 37.8719).buffer(10000)
                reduced = collection.geetools.datesByBands(region, "mean", 10000, "system:time_start")
                print(reduced.getInfo())
        """
        # cast parameters
        eeBands = ee.List(bands) if len(bands) else self._obj.first().bandNames()
        eeLabels = ee.List(labels) if len(labels) else eeBands

        # recast band names as labels in the source collection
        ic = self._obj.select(eeBands).map(lambda i: i.rename(eeLabels))

        # aggregate all the dates contained in the collection
        dateList = ic.aggregate_array(dateProperty).map(lambda d: ee.Date(d).format(EE_DATE_FORMAT))

        # create a reducer from the specified parameters
        red = getattr(ee.Reducer, reducer)() if isinstance(reducer, str) else reducer

        # create a list of dictionaries with the reduced values for each band
        def reduce(lbl: ee.String) -> ee.Dictionary:
            image = ic.select([lbl]).toBands().rename(dateList)
            return image.reduceRegion(
                reducer=red,
                geometry=region,
                scale=scale,
                crs=crs,
                crsTransform=crsTransform,
                bestEffort=bestEffort,
                maxPixels=maxPixels,
                tileScale=tileScale,
            )

        return ee.Dictionary.fromLists(eeLabels, eeLabels.map(reduce))

    def datesByRegions(
        self,
        band: str,
        regions: ee.FeatureCollection,
        label: str = "system:index",
        reducer: str | ee.Reducer = "mean",
        dateProperty: str = "system:time_start",
        scale: int = 10000,
        crs: str | None = None,
        crsTransform: list | None = None,
        tileScale: float = 1,
    ) -> ee.Dictionary:
        """Reduce the data for each image in the collection by regions for a single band.

        This method is returning a dictionary with all the regions as keys and their reduced value for each date over the specified region for a specific band as value.

        .. code-block::

            {
                "region1": {"date1": value1, "date2": value2, ...},
                "region2": {"date1": value1, "date2": value2, ...},
                ...
            }

        Parameters:
            band: The band to reduce.
            regions: The regions to reduce the data on.
            label: The property to use as label for each region. Default is ``"system:index"``.
            reducer: The name of the reducer or a reducer object use. Default is ``"mean"``.
            dateProperty: The property to use as date for each image. Default is ``"system:time_start"``.
            scale: The scale in meters to use for the reduction. default is 10000m
            crs: The projection to work in. If unspecified, the projection of the image's first band is used. If specified in addition to scale, rescaled to the specified scale.
            crsTransform: The list of CRS transform values. This is a row-major ordering of the 3x2 transform matrix. This option is mutually exclusive with 'scale', and replaces any transform already set on the projection.
            tileScale: A scaling factor between 0.1 and 16 used to adjust aggregation tile size; setting a larger tileScale (e.g., 2 or 4) uses smaller tiles and may enable computations that run out of memory with the default.

        Returns:
            A dictionary with the reduced values for each region and each date.

        See Also:
            - :docstring:`ee.ImageCollection.geetools.datesByBands`
            - :docstring:`ee.ImageCollection.geetools.plot_doy_by_bands`
            - :docstring:`ee.ImageCollection.geetools.plot_doy_by_regions`

        Examples:
            .. code-block:: python

                import ee, geetools

                ee.Initialize()

                collection = (
                    ee.ImageCollection("LANDSAT/LC08/C01/T1_TOA")
                    .filterBounds(ee.Geometry.Point(-122.262, 37.8719))
                    .filterDate("2014-01-01", "2014-12-31")
                )

                regions = ee.FeatureCollection([
                    ee.Feature(ee.Geometry.Point(-122.262, 37.8719).buffer(10000), {"name": "region1"}),
                    ee.Feature(ee.Geometry.Point(-122.262, 37.8719).buffer(20000), {"name": "region2"})
                ])

                reduced = collection.geetools.datesByRegions("B1", regions, "name", "mean", 10000, "system:time_start")
                print(reduced.getInfo())
        """
        # aggregate all the dates of the image collection into bands of a single image
        def to_string(date: ee.Date) -> ee.String:
            return ee.Date(date).format(EE_DATE_FORMAT)

        dateList = self._obj.aggregate_array(dateProperty).map(to_string)

        # reduce the data for each region
        image = self._obj.select([band]).toBands().rename(dateList)
        red = getattr(ee.Reducer, reducer)() if isinstance(reducer, str) else reducer
        reduced = image.reduceRegions(
            collection=regions,
            reducer=red,
            scale=scale,
            crs=crs,
            crsTransform=crsTransform,
            tileScale=tileScale,
        )

        # create a list of dictionaries for each region and aggregate them into a dictionary
        values = reduced.toList(regions.size()).map(lambda f: ee.Feature(f).toDictionary(dateList))
        keys = ee.List(regions.aggregate_array(label))

        return ee.Dictionary.fromLists(keys, values)

    def doyByBands(
        self,
        region: ee.Geometry,
        spatialReducer: str | ee.Reducer = "mean",
        timeReducer: str | ee.Reducer = "mean",
        dateProperty: str = "system:time_start",
        bands: list = [],
        labels: list = [],
        scale: int = 10000,
        crs: str | None = None,
        crsTransform: list | None = None,
        bestEffort: bool = False,
        maxPixels: int | None = 10**7,
        tileScale: float = 1,
    ) -> ee.Dictionary:
        """Aggregate the images that occurs on the same day and then reduce each band on a single region.

        This method is returning a dictionary with all the bands as keys and their reduced value for each day over the specified region as value.

        .. code-block::

            {
                "band1": {"doy1": value1, "doy2": value2, ...},
                "band2": {"doy1": value1, "doy2": value2, ...},
                ...
            }

        Parameters:
            region: The region to reduce the data on.
            spatialReducer: The name of the reducer or a reducer object to use for spatial reduction. Default is ``"mean"``.
            timeReducer: The name of the reducer or a reducer object to use for time reduction. Default is ``"mean"``.
            dateProperty: The property to use as date for each image. Default is ``"system:time_start"``.
            bands: The bands to reduce. If empty, all bands are reduced.
            labels: The labels to use for the bands. If empty, the bands names are used.
            scale: The scale in meters to use for the reduction. default is 10000m
            crs: The projection to work in. If unspecified, the projection of the image's first band is used. If specified in addition to scale, rescaled to the specified scale.
            crsTransform: The list of CRS transform values. This is a row-major ordering of the 3x2 transform matrix. This option is mutually exclusive with 'scale', and replaces any transform already set on the projection.
            bestEffort: If the polygon would contain too many pixels at the given scale, compute and use a larger scale which would allow the operation to succeed.
            maxPixels: The maximum number of pixels to reduce. Defaults to 1e7.
            tileScale: A scaling factor between 0.1 and 16 used to adjust aggregation tile size; setting a larger tileScale (e.g., 2 or 4) uses smaller tiles and may enable computations that run out of memory with the default.

        Returns:
            A dictionary with the reduced values for each band and each day.

        See Also:
            - :docstring:`ee.ImageCollection.geetools.doyByRegions`
            - :docstring:`ee.ImageCollection.geetools.doyBySeasons`
            - :docstring:`ee.ImageCollection.geetools.doyByYears`
            - :docstring:`ee.ImageCollection.geetools.plot_doy_by_bands`
            - :docstring:`ee.ImageCollection.geetools.plot_doy_by_regions`
            - :docstring:`ee.ImageCollection.geetools.plot_doy_by_seasons`
            - :docstring:`ee.ImageCollection.geetools.plot_doy_by_years`
        """
        # cast parameters
        bands = ee.List(bands) if len(bands) else self._obj.first().bandNames()
        labels = ee.List(labels) if len(labels) else bands

        # recast band names as labels in the source collection
        ic = self._obj.select(bands).map(lambda i: i.rename(labels))

        # create 2 metadata name as random string to avoid any risk of conflicts
        doy_metadata, size_metadata = uuid.uuid4().hex, uuid.uuid4().hex

        # add the day of year as metadata to each image
        def doy_tag(i: ee.Image) -> ee.Image:
            doy = ee.Date(i.get(dateProperty)).getRelative("day", "year")
            return i.set(doy_metadata, doy)

        ic = self._obj.map(doy_tag)

        # create a list of :py:class:`ee.ImageCollection` where every images of the same day are grouped together
        dayList = ee.List.sequence(0, 366)

        def filter_doy(d: ee.Number) -> ee.ImageCollection:
            c = ic.filter(ee.Filter.eq(doy_metadata, d))
            c = c.set(size_metadata, c.size())
            return c.set(doy_metadata, d)

        icList = dayList.map(filter_doy)

        # reduce every sub ImageCollection in the list into images (it's the temporal reduction)
        # and aggregate the result as a single ImageCollection
        timeRed = (
            getattr(ee.Reducer, timeReducer)() if isinstance(timeReducer, str) else timeReducer
        )

        def timeReduce(c: ee.imageCollection) -> ee.image:
            c = ee.ImageCollection(c)
            i = c.reduce(timeRed).rename(labels)
            i = i.set(size_metadata, c.get(size_metadata))
            return i.set(doy_metadata, c.get(doy_metadata))

        ic = ee.ImageCollection(icList.map(timeReduce)).filter(ee.Filter.gt(size_metadata, 0))

        # spatially reduce the generated imagecollection over the region for each band
        doyList = ic.aggregate_array(doy_metadata).map(lambda d: ee.Number(d).int().format())
        spatialRed = (
            getattr(ee.Reducer, spatialReducer)()
            if isinstance(spatialReducer, str)
            else spatialReducer
        )

        def spatialReduce(label: ee.String) -> ee.Dictionary:
            image = ic.select([label]).toBands().rename(doyList)
            return image.reduceRegion(
                reducer=spatialRed,
                geometry=region,
                scale=scale,
                crs=crs,
                crsTransform=crsTransform,
                bestEffort=bestEffort,
                maxPixels=maxPixels,
                tileScale=tileScale,
            )

        return ee.Dictionary.fromLists(labels, ee.List(labels).map(spatialReduce))

    def doyByRegions(
        self,
        band: str,
        regions: ee.FeatureCollection,
        label: str = "system:index",
        spatialReducer: str | ee.Reducer = "mean",
        timeReducer: str | ee.Reducer = "mean",
        dateProperty: str = "system:time_start",
        scale: int = 10000,
        crs: str | None = None,
        crsTransform: list | None = None,
        tileScale: float = 1,
    ) -> ee.Dictionary:
        """Aggregate the images that occurs on the same day and then reduce a single band on multiple regions.

        This method is returning a dictionary with all the regions as keys and their reduced value for each day over the specified region for a specific band as value.

        .. code-block::

            {
                "region1": {"doy1": value1, "doy2": value2, ...},
                "region2": {"doy1": value1, "doy2": value2, ...},
                ...
            }

        Parameters:
            band: The band to reduce.
            regions: The regions to reduce the data on.
            label: The property to use as label for each region. Default is ``"system:index"``.
            spatialReducer: The name of the reducer or a reducer object to use for spatial reduction. Default is ``"mean"``.
            timeReducer: The name of the reducer or a reducer object to use for time reduction. Default is ``"mean"``.
            dateProperty: The property to use as date for each image. Default is ``"system:time_start"``.
            scale: The scale in meters to use for the reduction. default is 10000m
            crs: The projection to work in. If unspecified, the projection of the image's first band is used. If specified in addition to scale, rescaled to the specified scale.
            crsTransform: The list of CRS transform values. This is a row-major ordering of the 3x2 transform matrix. This option is mutually exclusive with 'scale', and replaces any transform already set on the projection.
            tileScale: A scaling factor between 0.1 and 16 used to adjust aggregation tile size; setting a larger tileScale (e.g., 2 or 4) uses smaller tiles and may enable computations that run out of memory with the default.

        Returns:
            A dictionary with the reduced values for each region and each day.

        See Also:
            - :docstring:`ee.ImageCollection.geetools.doyByBands`
            - :docstring:`ee.ImageCollection.geetools.doyBySeasons`
            - :docstring:`ee.ImageCollection.geetools.doyByYears`
            - :docstring:`ee.ImageCollection.geetools.plot_doy_by_bands`
            - :docstring:`ee.ImageCollection.geetools.plot_doy_by_regions`
            - :docstring:`ee.ImageCollection.geetools.plot_doy_by_seasons`
            - :docstring:`ee.ImageCollection.geetools.plot_doy_by_years`
        """
        # create 2 metadata name as random string to avoid any risk of conflicts
        doy_metadata, size_metadata = uuid.uuid4().hex, uuid.uuid4().hex

        # add the day of year as metadata to each image
        def doy_tag(i: ee.Image) -> ee.Image:
            doy = ee.Date(i.get(dateProperty)).getRelative("day", "year")
            return i.set(doy_metadata, doy)

        ic = self._obj.select([band]).map(doy_tag)

        # create a list of ImageCollection where every images of the same day are grouped together
        dayList = ee.List.sequence(0, 366)

        def filter_doy(d: ee.Number) -> ee.ImageCollection:
            c = ic.filter(ee.Filter.eq(doy_metadata, d))
            c = c.set(size_metadata, c.size())
            return c.set(doy_metadata, d)

        icList = dayList.map(filter_doy)

        # reduce every sub ImageCollection in the list into images (it's the temporal reduction)
        # and aggregate the result as a single ImageCollection
        timeRed = (
            getattr(ee.Reducer, timeReducer)() if isinstance(timeReducer, str) else timeReducer
        )

        def timeReduce(c: ee.imageCollection) -> ee.image:
            c = ee.ImageCollection(c)
            i = c.reduce(timeRed).rename([band])
            i = i.set(size_metadata, c.get(size_metadata))
            return i.set(doy_metadata, c.get(doy_metadata))

        ic = ee.ImageCollection(icList.map(timeReduce)).filter(ee.Filter.gt(size_metadata, 0))

        # reduce the data for each region
        doyList = ic.aggregate_array(doy_metadata).map(lambda d: ee.Number(d).int().format())
        spatialRed = (
            getattr(ee.Reducer, spatialReducer)()
            if isinstance(spatialReducer, str)
            else spatialReducer
        )
        image = ic.toBands().rename(doyList)
        reduced = image.reduceRegions(
            collection=regions,
            reducer=spatialRed,
            scale=scale,
            crs=crs,
            crsTransform=crsTransform,
            tileScale=tileScale,
        )

        # create a list of dictionaries for each region and aggregate them into a dictionary
        values = reduced.toList(regions.size()).map(lambda f: ee.Feature(f).toDictionary(doyList))
        keys = ee.List(regions.aggregate_array(label))

        return ee.Dictionary.fromLists(keys, values)

    def doyBySeasons(
        self,
        band: str,
        region: ee.Geometry,
        seasonStart: int | ee.Number,
        seasonEnd: int | ee.Number,
        reducer: str | ee.Reducer = "mean",
        dateProperty: str = "system:time_start",
        scale: int = 10000,
        crs: str | None = None,
        crsTransform: list | None = None,
        bestEffort: bool = False,
        maxPixels: int | None = 10**7,
        tileScale: float = 1,
    ) -> ee.Dictionary:
        """Aggregate for each year on a single region a single band.

        This method is returning a dictionary with all the years as keys and their reduced value for each day of the season over the specified region for a specific band as value.
        To set the start and end of the season, use the :py:meth:`ee.Date.getRelative` or :py:class:`time.struct_time` method to get the day of the year.

        .. code-block::

            {
                "year1": {"doy1": value1, "doy2": value2, ...},
                "year2": {"doy1": value1, "doy2": value2, ...},
                ...
            }

        Parameters:
            band: The band to reduce.
            region: The region to reduce the data on.
            seasonStart: The day of the year that marks the start of the season.
            seasonEnd: The day of the year that marks the end of the season.
            reducer: The name of the reducer or a reducer object to use. Default is ``"mean"``.
            dateProperty: The property to use as date for each image. Default is ``"system:time_start"``.
            scale: The scale in meters to use for the reduction. default is 10000m
            crs: The projection to work in. If unspecified, the projection of the image's first band is used. If specified in addition to scale, rescaled to the specified scale.
            crsTransform: The list of CRS transform values. This is a row-major ordering of the 3x2 transform matrix. This option is mutually exclusive with 'scale', and replaces any transform already set on the projection.
            bestEffort: If the polygon would contain too many pixels at the given scale, compute and use a larger scale which would allow the operation to succeed.
            maxPixels: The maximum number of pixels to reduce. Defaults to 1e7.
            tileScale: A scaling factor between 0.1 and 16 used to adjust aggregation tile size; setting a larger tileScale (e.g., 2 or 4) uses smaller tiles and may enable computations that run out of memory with the default.

        Returns:
            A dictionary with the reduced values for each year and each day.

        See Also:
            - :docstring:`ee.ImageCollection.geetools.doyByBands`
            - :docstring:`ee.ImageCollection.geetools.doyByRegions`
            - :docstring:`ee.ImageCollection.geetools.doyByYears`
            - :docstring:`ee.ImageCollection.geetools.plot_doy_by_bands`
            - :docstring:`ee.ImageCollection.geetools.plot_doy_by_regions`
            - :docstring:`ee.ImageCollection.geetools.plot_doy_by_seasons`
            - :docstring:`ee.ImageCollection.geetools.plot_doy_by_years`

        Examples:
            .. jupyter-execute::

                import ee, geetools
                from geetools.utils import initialize_documentation

                initialize_documentation()

                collection = (
                    ee.ImageCollection("LANDSAT/LC08/C02/T1_TOA")
                    .filterBounds(ee.Geometry.Point(-122.262, 37.8719))
                    .filter(ee.Filter.Or(
                        ee.Filter.date("2022-01-01", "2022-12-31"),
                        ee.Filter.date("2016-01-01", "2016-12-31"),
                    ))
                    .map(lambda i: ee.Image(i).addBands(
                        ee.Image(i)
                        .normalizedDifference(["B5", "B4"])
                        .rename("NDVI")
                    ))
                )

                reduced = collection.geetools.doyBySeasons(
                    band = "NDVI",
                    region = ee.Geometry.Point(-122.262, 37.8719).buffer(1000),
                    seasonStart = ee.Date("2016-05-01").getRelative("day", "year"),
                    seasonEnd = ee.Date("2016-10-31").getRelative("day", "year"),
                    reducer = "mean",
                    dateProperty = "system:time_start",
                    scale = 10000
                )
                reduced.getInfo()
        """
        # force cast the start and end of season as ee.Number
        seasonStart, seasonEnd = ee.Number(seasonStart), ee.Number(seasonEnd)

        # add a doy metadata to the images
        doy_metadata, year_metadata = uuid.uuid4().hex, uuid.uuid4().hex

        def date_tag(i: ee.Image) -> ee.Image:
            date = ee.Date(i.get(dateProperty))
            doy = date.getRelative("day", "year")
            year = date.get("year")
            return i.set(doy_metadata, doy).set(year_metadata, year)

        ic = self._obj.select([band]).map(date_tag)

        # create a List of image collection where every images from the same year are grouped together
        yearList = ic.aggregate_array(year_metadata).distinct().sort()
        yearKeys = yearList.map(lambda y: ee.Number(y).int().format())
        red = getattr(ee.Reducer, reducer)() if isinstance(reducer, str) else reducer

        def reduce(year: ee.Number) -> ee.Dictionary:
            c = ic.filter(ee.Filter.eq(year_metadata, year))
            c = c.filter(ee.Filter.rangeContains(doy_metadata, seasonStart, seasonEnd))
            doyList = c.aggregate_array(doy_metadata).map(lambda d: ee.Number(d).int().format())
            return (
                c.toBands()
                .rename(doyList)
                .reduceRegion(
                    reducer=red,
                    geometry=region,
                    scale=scale,
                    crs=crs,
                    crsTransform=crsTransform,
                    bestEffort=bestEffort,
                    maxPixels=maxPixels,
                    tileScale=tileScale,
                )
            )

        return ee.Dictionary.fromLists(yearKeys, yearList.map(reduce))

    def doyByYears(
        self,
        band: str,
        region: ee.Geometry,
        reducer: str | ee.Reducer = "mean",
        dateProperty: str = "system:time_start",
        scale: int = 10000,
        crs: str | None = None,
        crsTransform: list | None = None,
        bestEffort: bool = False,
        maxPixels: int | None = 10**7,
        tileScale: float = 1,
    ) -> ee.Dictionary:
        """Aggregate for each year on a single region a single band.

        This method is returning a dictionary with all the years as keys and their reduced value for each day over the specified region for a specific band as value.

        .. code-block::

            {
                "year1": {"doy1": value1, "doy2": value2, ...},
                "year2": {"doy1": value1, "doy2": value2, ...},
                ...
            }

        Parameters:
            band: The band to reduce.
            region: The region to reduce the data on.
            reducer: The name of the reducer or a reducer object to use. Default is ``"mean"``.
            dateProperty: The property to use as date for each image. Default is ``"system:time_start"``.
            scale: The scale in meters to use for the reduction. default is 10000m
            crs: The projection to work in. If unspecified, the projection of the image's first band is used. If specified in addition to scale, rescaled to the specified scale.
            crsTransform: The list of CRS transform values. This is a row-major ordering of the 3x2 transform matrix. This option is mutually exclusive with 'scale', and replaces any transform already set on the projection.
            bestEffort: If the polygon would contain too many pixels at the given scale, compute and use a larger scale which would allow the operation to succeed.
            maxPixels: The maximum number of pixels to reduce. Defaults to 1e7.
            tileScale: A scaling factor between 0.1 and 16 used to adjust aggregation tile size; setting a larger tileScale (e.g., 2 or 4) uses smaller tiles and may enable computations that run out of memory with the default.

        Returns:
            A dictionary with the reduced values for each year and each day.

        See Also:
            - :docstring:`ee.ImageCollection.geetools.doyByBands`
            - :docstring:`ee.ImageCollection.geetools.doyByRegions`
            - :docstring:`ee.ImageCollection.geetools.doyBySeasons`
            - :docstring:`ee.ImageCollection.geetools.plot_doy_by_bands`
            - :docstring:`ee.ImageCollection.geetools.plot_doy_by_regions`
            - :docstring:`ee.ImageCollection.geetools.plot_doy_by_seasons`
            - :docstring:`ee.ImageCollection.geetools.plot_doy_by_years`

        Examples:
            .. jupyter-execute::

                import ee, geetools
                from geetools.utils import initialize_documentation

                initialize_documentation()

                collection = (
                    ee.ImageCollection("LANDSAT/LC08/C02/T1_TOA")
                    .filterBounds(ee.Geometry.Point(-122.262, 37.8719))
                    .filter(ee.Filter.Or(
                        ee.Filter.date("2022-01-01", "2022-12-31"),
                        ee.Filter.date("2016-01-01", "2016-12-31"),
                    ))
                    .map(lambda i: ee.Image(i).addBands(
                        ee.Image(i)
                        .normalizedDifference(["B5", "B4"])
                        .rename("NDVI")
                    ))
                )

                reduced = collection.geetools.doyByYears(
                    band = "NDVI",
                    region = ee.Geometry.Point(-122.262, 37.8719).buffer(1000),
                    reducer = "mean",
                    dateProperty = "system:time_start",
                    scale = 10000
                )
                reduced.getInfo()
        """
        return self.doyBySeasons(
            band=band,
            region=region,
            seasonStart=ee.Number(0),
            seasonEnd=ee.Number(366),
            reducer=reducer,
            dateProperty=dateProperty,
            scale=scale,
            crs=crs,
            crsTransform=crsTransform,
            bestEffort=bestEffort,
            maxPixels=maxPixels,
            tileScale=tileScale,
        )

    def plot_dates_by_bands(
        self,
        region: ee.Geometry,
        reducer: str | ee.Reducer = "mean",
        dateProperty: str = "system:time_start",
        bands: list = [],
        labels: list = [],
        colors: list = [],
        ax: Axes | None = None,
        scale: int = 10000,
        crs: str | None = None,
        crsTransform: list | None = None,
        bestEffort: bool = False,
        maxPixels: int | None = 10**7,
        tileScale: float = 1,
    ) -> Axes:
        """Plot the reduced data for each image in the collection by bands on a specific region.

        This method is plotting the reduced data for each image in the collection by bands on a specific region.

        Parameters:
            region: The region to reduce the data on.
            reducer: The name of the reducer or a reducer object to use. Default is ``"mean"``.
            dateProperty: The property to use as date for each image. Default is ``"system:time_start"``.
            bands: The bands to reduce. If empty, all bands are reduced.
            labels: The labels to use for the bands. If empty, the bands names are used.
            colors: The colors to use for the bands. If empty, the default colors are used.
            ax: The matplotlib axes to plot the data on. If None, a new figure is created.
            scale: The scale in meters to use for the reduction. default is 10000m
            crs: The projection to work in. If unspecified, the projection of the image's first band is used. If specified in addition to scale, rescaled to the specified scale.
            crsTransform: The list of CRS transform values. This is a row-major ordering of the 3x2 transform matrix. This option is mutually exclusive with 'scale', and replaces any transform already set on the projection.
            bestEffort: If the polygon would contain too many pixels at the given scale, compute and use a larger scale which would allow the operation to succeed.
            maxPixels: The maximum number of pixels to reduce. Defaults to 1e7.
            tileScale: A scaling factor between 0.1 and 16 used to adjust aggregation tile size; setting a larger tileScale (e.g., 2 or 4) uses smaller tiles and may enable computations that run out of memory with the default.

        Returns:
            A matplotlib axes with the reduced values for each band and each date.

        See Also:
            - :docstring:`ee.ImageCollection.geetools.doyByBands`
            - :docstring:`ee.ImageCollection.geetools.doyByRegions`
            - :docstring:`ee.ImageCollection.geetools.doyBySeasons`
            - :docstring:`ee.ImageCollection.geetools.doyByYears`
            - :docstring:`ee.ImageCollection.geetools.plot_doy_by_bands`
            - :docstring:`ee.ImageCollection.geetools.plot_doy_by_regions`
            - :docstring:`ee.ImageCollection.geetools.plot_doy_by_seasons`
            - :docstring:`ee.ImageCollection.geetools.plot_doy_by_years`

        Examples:
            .. code-block:: python

                import ee, geetools

                ee.Initialize()

                collection = (
                    ee.ImageCollection("LANDSAT/LC08/C01/T1_TOA")
                    .filterBounds(ee.Geometry.Point(-122.262, 37.8719))
                    .filterDate("2014-01-01", "2014-12-31")
                )

                region = ee.Geometry.Point(-122.262, 37.8719).buffer(10000)
                collection.geetools.plot_dates_by_bands(region, "mean", 10000, "system:time_start")
        """
        # get the reduced data
        raw_data = self.datesByBands(
            region=region,
            reducer=reducer,
            dateProperty=dateProperty,
            bands=bands,
            labels=labels,
            scale=scale,
            crs=crs,
            crsTransform=crsTransform,
            bestEffort=bestEffort,
            maxPixels=maxPixels,
            tileScale=tileScale,
        ).getInfo()

        # transform all the dates int datetime objects
        def to_date(dict):
            return {dt.strptime(d, PY_DATE_FORMAT): v for d, v in dict.items()}

        data = {l: to_date(dict) for l, dict in raw_data.items()}

        # create the plot
        ax = plot_data("date", data, "Date", colors, ax)

        return ax

    def plot_dates_by_regions(
        self,
        band: str,
        regions: ee.FeatureCollection,
        label: str = "system:index",
        reducer: str | ee.Reducer = "mean",
        dateProperty: str = "system:time_start",
        colors: list = [],
        ax: Axes | None = None,
        scale: int = 10000,
        crs: str | None = None,
        crsTransform: list | None = None,
        tileScale: float = 1,
    ) -> Axes:
        """Plot the reduced data for each image in the collection by regions for a single band.

        This method is plotting the reduced data for each image in the collection by regions for a single band.

        Parameters:
            band: The band to reduce.
            regions: The regions to reduce the data on.
            label: The property to use as label for each region. Default is ``"system:index"``.
            reducer: The name of the reducer or a reducer object to use. Default is ``"mean"``.
            dateProperty: The property to use as date for each image. Default is ``"system:time_start"``.
            colors: The colors to use for the regions. If empty, the default colors are used.
            ax: The matplotlib axes to plot the data on. If None, a new figure is created.
            scale: The scale in meters to use for the reduction. default is 10000m
            crs: The projection to work in. If unspecified, the projection of the image's first band is used. If specified in addition to scale, rescaled to the specified scale.
            crsTransform: The list of CRS transform values. This is a row-major ordering of the 3x2 transform matrix. This option is mutually exclusive with 'scale', and replaces any transform already set on the projection.
            tileScale: A scaling factor between 0.1 and 16 used to adjust aggregation tile size; setting a larger tileScale (e.g., 2 or 4) uses smaller tiles and may enable computations that run out of memory with the default.

        Returns:
            A matplotlib axes with the reduced values for each region and each date.

        See Also:
            - :docstring:`ee.ImageCollection.geetools.doyByBands`
            - :docstring:`ee.ImageCollection.geetools.doyByRegions`
            - :docstring:`ee.ImageCollection.geetools.doyBySeasons`
            - :docstring:`ee.ImageCollection.geetools.doyByYears`
            - :docstring:`ee.ImageCollection.geetools.plot_doy_by_bands`
            - :docstring:`ee.ImageCollection.geetools.plot_doy_by_seasons`
            - :docstring:`ee.ImageCollection.geetools.plot_doy_by_years`

        Examples:
            .. code-block:: python

                import ee, geetools

                ee.Initialize()

                collection = (
                    ee.ImageCollection("LANDSAT/LC08/C01/T1_TOA")
                    .filterBounds(ee.Geometry.Point(-122.262, 37.8719))
                    .filterDate("2014-01-01", "2014-12-31")
                )

                regions = ee.FeatureCollection([
                    ee.Feature(ee.Geometry.Point(-122.262, 37.8719).buffer(10000), {"name": "region1"}),
                    ee.Feature(ee.Geometry.Point(-122.262, 37.8719).buffer(20000), {"name": "region2"})
                ])

                collection.geetools.plot_dates_by_regions("B1", regions, "name", "mean", 10000, "system:time_start")
        """
        # get the reduced data
        raw_data = self.datesByRegions(
            band=band,
            regions=regions,
            label=label,
            reducer=reducer,
            dateProperty=dateProperty,
            scale=scale,
            crs=crs,
            crsTransform=crsTransform,
            tileScale=tileScale,
        ).getInfo()

        # transform all the dates int datetime objects
        def to_date(dict):
            return {dt.strptime(d, PY_DATE_FORMAT): v for d, v in dict.items()}

        data = {l: to_date(dict) for l, dict in raw_data.items()}

        # create the plot
        ax = plot_data("date", data, "Date", colors, ax)

        return ax

    def plot_doy_by_bands(
        self,
        region: ee.Geometry,
        spatialReducer: str | ee.Reducer = "mean",
        timeReducer: str | ee.Reducer = "mean",
        dateProperty: str = "system:time_start",
        bands: list = [],
        labels: list = [],
        colors: list = [],
        ax: Axes | None = None,
        scale: int = 10000,
        crs: str | None = None,
        crsTransform: list | None = None,
        bestEffort: bool = False,
        maxPixels: int | None = 10**7,
        tileScale: float = 1,
    ) -> Axes:
        """Plot the reduced data for each image in the collection by bands on a specific region.

        This method is plotting the reduced data for each image in the collection by bands on a specific region.

        Parameters:
            region: The region to reduce the data on.
            spatialReducer: The name of the reducer or a reducer object to use. Default is ``"mean"``.
            timeReducer: The name of the reducer or a reducer object to use. Default is ``"mean"``.
            dateProperty: The property to use as date for each image. Default is ``"system:time_start"``.
            bands: The bands to reduce. If empty, all bands are reduced.
            labels: The labels to use for the bands. If empty, the bands names are used.
            colors: The colors to use for the bands. If empty, the default colors are used.
            ax: The matplotlib axes to plot the data on. If None, a new figure is created.
            scale: The scale in meters to use for the reduction. default is 10000m
            crs: The projection to work in. If unspecified, the projection of the image's first band is used. If specified in addition to scale, rescaled to the specified scale.
            crsTransform: The list of CRS transform values. This is a row-major ordering of the 3x2 transform matrix. This option is mutually exclusive with 'scale', and replaces any transform already set on the projection.
            bestEffort: If the polygon would contain too many pixels at the given scale, compute and use a larger scale which would allow the operation to succeed.
            maxPixels: The maximum number of pixels to reduce. Defaults to 1e7.
            tileScale: A scaling factor between 0.1 and 16 used to adjust aggregation tile size; setting a larger tileScale (e.g., 2 or 4) uses smaller tiles and may enable computations that run out of memory with the default.

        Returns:
            A matplotlib axes with the reduced values for each band and each day.

        See Also:
            - :docstring:`ee.ImageCollection.geetools.doyByBands`
            - :docstring:`ee.ImageCollection.geetools.doyByRegions`
            - :docstring:`ee.ImageCollection.geetools.doyBySeasons`
            - :docstring:`ee.ImageCollection.geetools.doyByYears`
            - :docstring:`ee.ImageCollection.geetools.plot_doy_by_regions`
            - :docstring:`ee.ImageCollection.geetools.plot_doy_by_seasons`
            - :docstring:`ee.ImageCollection.geetools.plot_doy_by_years`

        Examples:
            .. code-block:: python

                import ee, geetools

                ee.Initialize()

                collection = (
                    ee.ImageCollection("LANDSAT/LC08/C01/T1_TOA")
                    .filterBounds(ee.Geometry.Point(-122.262, 37.8719))
                    .filterDate("2014-01-01", "2014-12-31")
                )

                region = ee.Geometry.Point(-122.262, 37.8719).buffer(10000)
                collection.geetools.plot_doy_by_bands(region, "mean", "mean", 10000, "system:time_start")
        """
        # get the reduced data
        raw_data = self.doyByBands(
            region=region,
            spatialReducer=spatialReducer,
            timeReducer=timeReducer,
            dateProperty=dateProperty,
            bands=bands,
            labels=labels,
            scale=scale,
            crs=crs,
            crsTransform=crsTransform,
            bestEffort=bestEffort,
            maxPixels=maxPixels,
            tileScale=tileScale,
        ).getInfo()

        # transform all the dates strings into int object and reorder the dictionary
        def to_int(d):
            return {int(k): v for k, v in d.items()}

        data = {l: dict(sorted(to_int(raw_data[l]).items())) for l in raw_data}

        # create the plot
        ax = plot_data("doy", data, "Day of Year", colors, ax)

        return ax

    def plot_doy_by_regions(
        self,
        band: str,
        regions: ee.FeatureCollection,
        label: str = "system:index",
        spatialReducer: str | ee.Reducer = "mean",
        timeReducer: str | ee.Reducer = "mean",
        dateProperty: str = "system:time_start",
        colors: list = [],
        ax: Axes | None = None,
        scale: int = 10000,
        crs: str | None = None,
        crsTransform: list | None = None,
        tileScale: float = 1,
    ) -> Axes:
        """Plot the reduced data for each image in the collection by regions for a single band.

        This method is plotting the reduced data for each image in the collection by regions for a single band.

        Parameters:
            band: The band to reduce.
            regions: The regions to reduce the data on.
            label: The property to use as label for each region. Default is ``"system:index"``.
            spatialReducer: The name of the reducer or a reducer object to use. Default is ``"mean"``.
            timeReducer: The name of the reducer or a reducer object to use. Default is ``"mean"``.
            dateProperty: The property to use as date for each image. Default is ``"system:time_start"``.
            colors: The colors to use for the regions. If empty, the default colors are used.
            ax: The matplotlib axes to plot the data on. If None, a new figure is created.
            scale: The scale in meters to use for the reduction. default is 10000m
            crs: The projection to work in. If unspecified, the projection of the image's first band is used. If specified in addition to scale, rescaled to the specified scale.
            crsTransform: The list of CRS transform values. This is a row-major ordering of the 3x2 transform matrix. This option is mutually exclusive with 'scale', and replaces any transform already set on the projection.
            tileScale: A scaling factor between 0.1 and 16 used to adjust aggregation tile size; setting a larger tileScale (e.g., 2 or 4) uses smaller tiles and may enable computations that run out of memory with the default.

        Returns:
            A matplotlib axes with the reduced values for each region and each day.

        See Also:
            - :docstring:`ee.ImageCollection.geetools.doyByBands`
            - :docstring:`ee.ImageCollection.geetools.doyByRegions`
            - :docstring:`ee.ImageCollection.geetools.doyBySeasons`
            - :docstring:`ee.ImageCollection.geetools.doyByYears`
            - :docstring:`ee.ImageCollection.geetools.plot_doy_by_bands`
            - :docstring:`ee.ImageCollection.geetools.plot_doy_by_seasons`
            - :docstring:`ee.ImageCollection.geetools.plot_doy_by_years`

        Examples:
            .. code-block:: python

                import ee, geetools

                ee.Initialize()

                collection = (
                    ee.ImageCollection("LANDSAT/LC08/C01/T1_TOA")
                    .filterBounds(ee.Geometry.Point(-122.262, 37.8719))
                    .filterDate("2014-01-01", "2014-12-31")
                )

                regions = ee.FeatureCollection([
                    ee.Feature(ee.Geometry.Point(-122.262, 37.8719).buffer(10000), {"name": "region1"}),
                    ee.Feature(ee.Geometry.Point(-122.262, 37.8719).buffer(20000), {"name": "region2"})
                ])

                collection.geetools.plot_doy_by_regions("B1", regions, "name", "mean", "mean", 10000, "system:time_start")
        """
        # get the reduced data
        raw_data = self.doyByRegions(
            band=band,
            regions=regions,
            label=label,
            spatialReducer=spatialReducer,
            timeReducer=timeReducer,
            dateProperty=dateProperty,
            scale=scale,
            crs=crs,
            crsTransform=crsTransform,
            tileScale=tileScale,
        ).getInfo()

        # transform all the dates strings into int object and reorder the dictionary
        def to_int(d):
            return {int(k): v for k, v in d.items()}

        data = {l: dict(sorted(to_int(raw_data[l]).items())) for l in raw_data}

        # create the plot
        ax = plot_data("doy", data, "Day of Year", colors, ax)

        return ax

    def plot_doy_by_seasons(
        self,
        band: str,
        region: ee.Geometry,
        seasonStart: int | ee.Number,
        seasonEnd: int | ee.Number,
        reducer: str | ee.Reducer = "mean",
        dateProperty: str = "system:time_start",
        colors: list = [],
        ax: Axes | None = None,
        scale: int = 10000,
        crs: str | None = None,
        crsTransform: list | None = None,
        bestEffort: bool = False,
        maxPixels: int | None = 10**7,
        tileScale: float = 1,
    ) -> Axes:
        """Plot the reduced data for each image in the collection by years for a single band.

        This method is plotting the reduced data for each image in the collection by years for a single band.
        To set the start and end of the season, use the :py:meth:`ee.Date.getRelative` or :py:class:`time.struct_time` method to get the day of the year.

        Parameters:
            band: The band to reduce.
            region: The region to reduce the data on.
            seasonStart: The day of the year that marks the start of the season.
            seasonEnd: The day of the year that marks the end of the season.
            reducer: The name of the reducer or a reducer object to use. Default is ``"mean"``.
            dateProperty: The property to use as date for each image. Default is ``"system:time_start"``.
            colors: The colors to use for the regions. If empty, the default colors are used.
            ax: The matplotlib axes to plot the data on. If None, a new figure is created.
            scale: The scale in meters to use for the reduction. default is 10000m
            crs: The projection to work in. If unspecified, the projection of the image's first band is used. If specified in addition to scale, rescaled to the specified scale.
            crsTransform: The list of CRS transform values. This is a row-major ordering of the 3x2 transform matrix. This option is mutually exclusive with 'scale', and replaces any transform already set on the projection.
            bestEffort: If the polygon would contain too many pixels at the given scale, compute and use a larger scale which would allow the operation to succeed.
            maxPixels: The maximum number of pixels to reduce. Defaults to 1e7.
            tileScale: A scaling factor between 0.1 and 16 used to adjust aggregation tile size; setting a larger tileScale (e.g., 2 or 4) uses smaller tiles and may enable computations that run out of memory with the default.

        Returns:
            A matplotlib axes with the reduced values for each year and each day.

        See Also:
            - :docstring:`ee.ImageCollection.geetools.doyByBands`
            - :docstring:`ee.ImageCollection.geetools.doyByRegions`
            - :docstring:`ee.ImageCollection.geetools.doyBySeasons`
            - :docstring:`ee.ImageCollection.geetools.doyByYears`
            - :docstring:`ee.ImageCollection.geetools.plot_doy_by_bands`
            - :docstring:`ee.ImageCollection.geetools.plot_doy_by_regions`
            - :docstring:`ee.ImageCollection.geetools.plot_doy_by_years`

        Examples:
            .. jupyter-execute::

                import ee, geetools
                from geetools.utils import initialize_documentation

                initialize_documentation()

                collection = (
                    ee.ImageCollection("LANDSAT/LC08/C02/T1_TOA")
                    .filterBounds(ee.Geometry.Point(-122.262, 37.8719))
                    .filter(ee.Filter.Or(
                        ee.Filter.date("2022-01-01", "2022-12-31"),
                        ee.Filter.date("2016-01-01", "2016-12-31"),
                    ))
                    .map(lambda i: ee.Image(i).addBands(
                        ee.Image(i)
                        .normalizedDifference(["B5", "B4"])
                        .rename("NDVI")
                    ))
                )

                collection.geetools.plot_doy_by_seasons(
                    band = "NDVI",
                    region = ee.Geometry.Point(-122.262, 37.8719).buffer(1000),
                    seasonStart = ee.Date("2016-05-01").getRelative("day", "year"),
                    seasonEnd = ee.Date("2016-10-31").getRelative("day", "year"),
                    reducer = "mean",
                    dateProperty = "system:time_start",
                    scale = 10000
                )
        """
        # get the reduced data
        raw_data = self.doyBySeasons(
            band=band,
            region=region,
            seasonStart=seasonStart,
            seasonEnd=seasonEnd,
            reducer=reducer,
            dateProperty=dateProperty,
            scale=scale,
            crs=crs,
            crsTransform=crsTransform,
            bestEffort=bestEffort,
            maxPixels=maxPixels,
            tileScale=tileScale,
        ).getInfo()

        # transform all the dates strings into int object and reorder the dictionary
        def to_int(d):
            return {int(k): v for k, v in d.items()}

        data = {l: dict(sorted(to_int(raw_data[l]).items())) for l in raw_data}

        # create the plot
        ax = plot_data("doy", data, "Day of Year", colors, ax)

        return ax

    def plot_doy_by_years(
        self,
        band: str,
        region: ee.Geometry,
        reducer: str | ee.Reducer = "mean",
        dateProperty: str = "system:time_start",
        colors: list = [],
        ax: Axes | None = None,
        scale: int = 10000,
        crs: str | None = None,
        crsTransform: list | None = None,
        bestEffort: bool = False,
        maxPixels: int | None = 10**7,
        tileScale: float = 1,
    ) -> Axes:
        """Plot the reduced data for each image in the collection by years for a single band.

        This method is plotting the reduced data for each image in the collection by years for a single band.

        Parameters:
            band: The band to reduce.
            region: The region to reduce the data on.
            reducer: The name of the reducer or a reducer object to use. Default is ``"mean"``.
            dateProperty: The property to use as date for each image. Default is ``"system:time_start"``.
            colors: The colors to use for the regions. If empty, the default colors are used.
            ax: The matplotlib axes to plot the data on. If None, a new figure is created.
            scale: The scale in meters to use for the reduction. default is 10000m
            crs: The projection to work in. If unspecified, the projection of the image's first band is used. If specified in addition to scale, rescaled to the specified scale.
            crsTransform: The list of CRS transform values. This is a row-major ordering of the 3x2 transform matrix. This option is mutually exclusive with 'scale', and replaces any transform already set on the projection.
            bestEffort: If the polygon would contain too many pixels at the given scale, compute and use a larger scale which would allow the operation to succeed.
            maxPixels: The maximum number of pixels to reduce. Defaults to 1e7.
            tileScale: A scaling factor between 0.1 and 16 used to adjust aggregation tile size; setting a larger tileScale (e.g., 2 or 4) uses smaller tiles and may enable computations that run out of memory with the default.

        Returns:
            A matplotlib axes with the reduced values for each year and each day.

        See Also:
            - :docstring:`ee.ImageCollection.geetools.doyByBands`
            - :docstring:`ee.ImageCollection.geetools.doyByRegions`
            - :docstring:`ee.ImageCollection.geetools.doyBySeasons`
            - :docstring:`ee.ImageCollection.geetools.doyByYears`
            - :docstring:`ee.ImageCollection.geetools.plot_doy_by_bands`
            - :docstring:`ee.ImageCollection.geetools.plot_doy_by_regions`
            - :docstring:`ee.ImageCollection.geetools.plot_doy_by_seasons`

        Examples:
            .. jupyter-execute::

                import ee, geetools
                from geetools.utils import initialize_documentation

                initialize_documentation()

                collection = (
                    ee.ImageCollection("LANDSAT/LC08/C02/T1_TOA")
                    .filterBounds(ee.Geometry.Point(-122.262, 37.8719))
                    .filter(ee.Filter.Or(
                        ee.Filter.date("2022-01-01", "2022-12-31"),
                        ee.Filter.date("2016-01-01", "2016-12-31"),
                    ))
                    .map(lambda i: ee.Image(i).addBands(
                        ee.Image(i)
                        .normalizedDifference(["B5", "B4"])
                        .rename("NDVI")
                    ))
                )

                collection.geetools.plot_doy_by_years(
                    band = "NDVI",
                    region = ee.Geometry.Point(-122.262, 37.8719).buffer(1000),
                    reducer = "mean",
                    dateProperty = "system:time_start",
                    scale = 10000
                )
        """
        return self.plot_doy_by_seasons(
            band=band,
            region=region,
            seasonStart=ee.Number(0),
            seasonEnd=ee.Number(366),
            reducer=reducer,
            dateProperty=dateProperty,
            colors=colors,
            ax=ax,
            scale=scale,
            crs=crs,
            crsTransform=crsTransform,
            bestEffort=bestEffort,
            maxPixels=maxPixels,
            tileScale=tileScale,
        )

    def reduceRegion(
        self,
        reducer: str,
        geometry: ee.Geometry,
        idProperty: str = "system:index",
        idType: type = ee.Number,
        idReducer: str | ee.Reducer = "first",
        idFormat: str | ee.String | None = None,
        scale: int | float | None = None,
        crs: str | None = None,
        crsTransform: list | None = None,
        bestEffort: bool = False,
        maxPixels: int | None = None,
        tileScale: float = 1,
    ) -> ee.Dictionary:
        """Apply a reducer to all the pixels in a specific region on each image of the collection.

        The result will be shaped as a dictionary with the idProperty as key and for each of them the reduced band values.

        .. code-block::

            {
                "image1": {"band1": value1, "band2": value2, ...},
                "image2": {"band1": value1, "band2": value2, ...},
            }

        Warning:
            The method makes a call to the pure Python ``uuid`` package, so it cannot be used in a server-side ``map`` function.

        Parameters:
            idProperty: The property to use as the key of the resulting dictionary. If not specified, the key of the dictionary is the index of the image in the collection. One should use a meaningful property to avoid conflicts. in case of conflicts, the images with the same property will be mosaicked together (e.g. all raw satellite imagery with the same date) to make sure the final reducer have 1 single entry per idProperty.
            reducer: THe reducer to apply.
            idType: The type of the idProperty. Default is ee.Number. As Dates are stored as numbers in metadata, we need to know what parsing to apply to the property in advance.
            idReducer: If the multiple images have the same idProperty, they will be aggregated beforehand using the provided reducer. default to a mosaic behaviour to match most of the satellite imagery collection where the world is split for each date between multiple images.
            idFormat: If a date format is used for the IdProperty, the values will be formatted as "YYYY-MM-ddThh-mm-ss". If a number format is used for the IdProperty, the values will be formatted as a string ("%s"). You can specify any other format compatible with band names.
            geometry: The region over which to reduce the data.
            scale: A nominal scale in meters to work in.
            crs: The projection to work in. If unspecified, the projection of the image's first band is used. If specified in addition to scale, rescaled to the specified scale.
            crsTransform: The list of CRS transform values. This is a row-major ordering of the 3x2 transform matrix. This option is mutually exclusive with 'scale', and replaces any transform already set on the projection.
            bestEffort: If the polygon would contain too many pixels at the given scale, compute and use a larger scale which would allow the operation to succeed.
            maxPixels: The maximum number of pixels to reduce.
            tileScale: A scaling factor between 0.1 and 16 used to adjust aggregation tile size; setting a larger tileScale (e.g., 2 or 4) uses smaller tiles and may enable computations that run out of memory with the default.

        Returns:
            A dictionary with the reduced values for each image.

        Examples:
            .. jupyter-execute::

                import ee
                import geetools
                from geetools.utils import initialize_documentation
                import pandas as pd

                initialize_documentation()

                ## Import the example feature collection and drop the data property.
                ecoregion = (
                    ee.FeatureCollection("projects/google/charts_feature_example")
                    .select(["label", "value", "warm"])
                    .first()
                )

                ## Load MODIS vegetation indices data and subset a decade of images.
                vegIndices = (
                    ee.ImageCollection("MODIS/061/MOD13A1")
                    .filter(ee.Filter.date("2010-01-01", "2010-05-30"))
                    .select(["NDVI", "EVI"])
                )

                data = vegIndices.geetools.reduceRegion(
                    geometry=ecoregion.geometry(),
                    reducer="mean",
                    idProperty="system:time_start",
                    idType=ee.Date,
                    scale=10000,
                )

                # display them as a dataframe
                df = pd.DataFrame(data.getInfo()).transpose()
                df.head(15)
        """
        # filter the imageCollection with the region parameter to reduce the number of manipulated images and speed up the computation
        ic = self._obj.filterBounds(geometry)

        # raise an error if the idType is not supported
        if idType not in [ee.String, ee.Number, ee.Date]:
            msg = f"idPropertyType format {idType} not supported (yet)!"
            raise ValueError(msg)

        # create a unique property name to avoid conflict with any
        # existing property in the image collection
        pname = uuid.uuid4().hex

        # add to each image the idProperty as metadata converted to string according
        # to the idPropertyType parameter
        def addIdProperty(i: ee.Image) -> ee.Image:
            p = i.get(idProperty)
            if idType == ee.String:
                p = ee.String(p)
            elif idType == ee.Number:
                p = ee.Number(p).format(idFormat or "%s")
            elif idType == ee.Date:
                p = ee.Date(p).format(idFormat or EE_DATE_FORMAT)
            return i.set(pname, p)

        ic = ic.map(addIdProperty)

        # reduce the images collection to an collection of image with unique idproperty
        # in case of duplication the images arereduced together using the idReducer
        idRed = idReducer  # renaming of the variable to save space
        red = getattr(ee.Reducer, idRed)() if isinstance(idRed, str) else idRed
        pList = ic.aggregate_array(pname).distinct()
        bands = ic.first().bandNames()
        iList = pList.map(lambda p: ic.filter(ee.Filter.eq(pname, p)).reduce(red).rename(bands))
        ic = ee.ImageCollection(iList)

        # The tobands method will produce an image with the following band names: <system:index>_<bandName>
        # What we want is: <idProperty>_<bandName> so we can make more advance filtering downstream.
        bandNames = pList.map(lambda p: bands.map(lambda b: ee.String(p).cat("_").cat(b)))
        bandNames = bandNames.flatten()

        # reduce the collection  to a single image and run the reducer on it
        image = ic.toBands().rename(bandNames)
        reduced = image.reduceRegion(
            reducer=reducer,
            geometry=geometry,
            scale=scale,
            crs=crs,
            crsTransform=crsTransform,
            bestEffort=bestEffort,
            maxPixels=maxPixels,
            tileScale=tileScale,
        )

        # reshape the result dictionary into the desired structure
        def getProp(p: ee.String) -> ee.Dictionary:
            p = ee.String(p)
            keys = reduced.keys().filter(ee.Filter.stringStartsWith("item", p))
            values = reduced.select(keys).values()
            keys = keys.map(lambda k: ee.String(k).replace(p, "").slice(1))
            return ee.Dictionary.fromLists(keys, values)

        values = pList.map(lambda p: getProp(p))

        return ee.Dictionary.fromLists(pList, values)

    def reduceRegions(
        self,
        reducer: str | ee.Reducer,
        collection: ee.FeatureCollection,
        idProperty: str | ee.String = "system:index",
        idType: type = ee.Number,
        idReducer: str | ee.Reducer = "first",
        idFormat: str | ee.String | None = None,
        scale: int | float | None = None,
        crs: str | None = None,
        crsTransform: list | None = None,
        tileScale: float | ee.Number = 1,
    ) -> ee.FeatureCollection:
        """Apply a reducer to all the pixels in specific regions on each images of a collection.

        The result will be shaped as a :py:class:`ee.FeatureCollection` with the ``idProperty`` as key and for each of them the reduced band values over one region.
        Each feature will have the same properties as the original feature collection and thus be identified by a key pair:
        "system:id" + "system:image_property"

        Here is a simple table representation of the result striped from the geometry:

        .. csv-table::
            :header: image_id,feature_id,property1,property2,...,reduced_band1,reduced_band2,...
            :widths: auto

            sentinel2_id_1,feature_1,feature1_prop1,feature1_prop2,...,reduced_image1_band1_feature1,reduced_image1_band2_feature1,...
            sentinel2_id_2,feature_1,feature1_prop1,feature1_prop2,...,reduced_image2_band1_feature1,reduced_image2_band2_feature1,...
            sentinel2_id_3,feature_1,feature1_prop1,feature1_prop2,...,reduced_image3_band1_feature1,reduced_image3_band2_feature1,...
            sentinel2_id_1,feature_2,feature2_prop1,feature2_prop2,...,reduced_image1_band1_feature2,reduced_image1_band2_feature2,...
            sentinel2_id_2,feature_2,feature2_prop1,feature2_prop2,...,reduced_image2_band1_feature2,reduced_image2_band2_feature2,...
            sentinel2_id_3,feature_2,feature2_prop1,feature2_prop2,...,reduced_image3_band1_feature2,reduced_image3_band2_feature2,...

        Warning:
            The method makes a call to the pure Python uuid package, so it cannot be used in a server-side map function.

        Parameters:
            reducer: The reducer to apply.
            collection: The regions to reduce the data on.
            idProperty: The property to use as the key of the resulting dictionary. If not specified, the key of the dictionary is the index of the image in the collection. One should use a meaningful property to avoid conflicts. in case of conflicts, the images with the same property will be mosaicked together (e.g. all raw satellite imagery with the same date) to make sure the final reducer have 1 single entry per idProperty.
            idType: The type of the idProperty. Default is ee.Number. As Dates are stored as numbers in metadata, we need to know what parsing to apply to the property in advance.
            idReducer: If the multiple images have the same idProperty, they will be aggregated beforehand using the provided reducer. default to a mosaic behaviour to match most of the satellite imagery collection where the world is split for each date between multiple images.
            idFormat: If a date format is used for the IdProperty, the values will be formatted as "YYYY-MM-ddThh-mm-ss". If a number format is used for the IdProperty, the values will be formatted as a string ("%s"). You can specify any other format compatible with band names.
            scale: A nominal scale in meters to work in.
            crs: The projection to work in. If unspecified, the projection of the image's first band is used. If specified in addition to scale, rescaled to the specified scale.
            crsTransform: The list of CRS transform values. This is a row-major ordering of the 3x2 transform matrix. This option is mutually exclusive with 'scale', and replaces any transform already set on the projection.
            tileScale: A scaling factor between 0.1 and 16 used to adjust aggregation tile size; setting a larger tileScale (e.g., 2 or 4) uses smaller tiles and may enable computations that run out of memory with the default.

        Returns:
            A FeatureCollection with the reduced values for each image.

        Examples:
            .. jupyter-execute::

                import ee
                import geetools
                from geetools.utils import initialize_documentation
                import geopandas as gpd

                initialize_documentation()

                ## Import the example feature collection and drop the data property.
                ecoregions = (
                    ee.FeatureCollection("projects/google/charts_feature_example")
                    .select(["label", "value", "warm"])
                )

                ## Load MODIS vegetation indices data and subset a decade of images.
                vegIndices = (
                    ee.ImageCollection("MODIS/061/MOD13A1")
                    .filter(ee.Filter.date("2010-01-01", "2010-05-30"))
                    .select(["NDVI", "EVI"])
                )

                data = vegIndices.geetools.reduceRegions(
                    collection=ecoregions,
                    reducer="mean",
                    idProperty="system:time_start",
                    idType=ee.Date,
                    scale=10000,
                )

                # display them as a dataframe
                gdf = gpd.GeoDataFrame.from_features(data.getInfo()["features"])
                gdf.head(15)
        """
        # raise an error if the idType is not supported
        if idType not in [ee.String, ee.Number, ee.Date]:
            msg = f"idPropertyType format {idType} not supported (yet)!"
            raise ValueError(msg)

        # filter the imageCollection with the region parameter to reduce the number of manipulated
        # images and speed up the computation
        ic = self._obj.filterBounds(collection)

        # create a unique property name to avoid conflict with any
        # existing property in the image collection
        pname = uuid.uuid4().hex

        # add to each image the idProperty as metadata converted to string according
        # to the idPropertyType parameter
        def addIdProperty(i: ee.Image) -> ee.Image:
            p = i.get(idProperty)
            if idType == ee.String:
                p = ee.String(p)
            elif idType == ee.Number:
                p = ee.Number(p).format(idFormat or "%s")
            elif idType == ee.Date:
                p = ee.Date(p).format(idFormat or EE_DATE_FORMAT)
            return i.set(pname, p)

        ic = ic.map(addIdProperty)

        # reduce the images collection to a collection of image with unique idproperty
        # in case of duplication the images are reduced together using the idReducer
        idRed = idReducer  # renaming of the variable to save space
        red = getattr(ee.Reducer, idRed)() if isinstance(idRed, str) else idRed
        pList = ic.aggregate_array(pname).distinct()
        bands = ic.first().bandNames()
        iList = pList.map(lambda p: ic.filter(ee.Filter.eq(pname, p)).reduce(red).rename(bands))
        ic = ee.ImageCollection(iList)

        # The tobands method will produce an image with the following band names: <system:index>_<bandName>
        # What we want is: <idProperty>_<bandName> so we can make more advance filtering downstream.
        bandNames = pList.map(lambda p: bands.map(lambda b: ee.String(p).cat("_").cat(b)))
        bandNames = bandNames.flatten()

        # reduce the collection  to a single image and run the reducer on it
        image = ic.toBands().rename(bandNames)
        red = getattr(ee.Reducer, reducer)() if isinstance(reducer, str) else reducer
        reduced = image.reduceRegions(
            collection=collection,
            reducer=red,
            scale=scale,
            crs=crs,
            crsTransform=crsTransform,
            tileScale=tileScale,
        )

        # reshape the result featurecollection to match the requirements
        # at this stage each feature contains all the reduced values for each band and each image
        # store in props like <image_id>_<band_name> for all regions. We want to duplicate each feature
        # into single elements that store only the result of the reducer i.e. <band_name> and add an extra id
        # property to identify the image/region combination: system:image_id/system:id

        # get the list of original property names, they will be transported to each duplicated instances
        originalProps = collection.first().propertyNames()

        def splitFeatures(f: ee.Feature) -> ee.List:
            f = ee.Feature(f)

            def splitId(loc_id: ee.String) -> ee.Feature:
                loc_id = ee.String(loc_id)
                loc_f = ee.Feature(f).select([loc_id.cat("_.*")])
                oldNames = loc_f.propertyNames().filter(
                    ee.Filter.stringStartsWith("item", "system:").Not()
                )
                newNames = oldNames.map(lambda n: ee.String(n).replace(loc_id.cat("_"), ""))
                loc_f = ee.Feature(ee.Feature(loc_f).select(oldNames, newNames))
                loc_f = ee.Feature(loc_f.copyProperties(f, properties=originalProps))
                loc_f = ee.Feature(loc_f.set("image_id", loc_id))
                loc_f = ee.Feature(loc_f.set("feature_id", f.get("system:index")))
                return loc_f

            return ee.List(pList.map(splitId))

        fclist = reduced.toList(reduced.size()).map(splitFeatures).flatten()

        return ee.FeatureCollection(fclist)<|MERGE_RESOLUTION|>--- conflicted
+++ resolved
@@ -312,13 +312,8 @@
         """
         return ee_extra.QA.pipelines.preprocess(self._obj, **kwargs)
 
-<<<<<<< HEAD
     def getSTAC(self) -> dict[str, Any]:
         """Gets the STAC of the image collection.
-=======
-    def getSTAC(self) -> dict:
-        """Gets the STAC of the imageCollection.
->>>>>>> 8743cf1a
 
         Returns:
             STAC of the image collection.
