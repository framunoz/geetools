--- conflicted
+++ resolved
@@ -175,7 +175,6 @@
                 "under_curve"
             )
             ic = ee.ImageCollection([integral])
-<<<<<<< HEAD
             values = {
                 k: np.nan if v is None else v for k, v in reduce(ic, amazonas).getInfo().items()
             }
@@ -232,10 +231,7 @@
 
         # ds = ds.astype(np.float64)
         data_regression.check(ds.to_dict(data=False))
-=======
-            data_regression.check(reduce(ic, amazonas).getInfo())
-
-
+        
 class TestContainsBandNames:
     """Test the ``containsBandNames`` method and derivated."""
 
@@ -267,5 +263,4 @@
     def test_deprecated_contains_any(self, s2_sr):
         with pytest.deprecated_call():
             ic = geetools.imagecollection.containsAnyBand(s2_sr, ["B2", "B3", "B5"])
-            assert ic.size().getInfo() == 3
->>>>>>> 16abc14e
+            assert ic.size().getInfo() == 3