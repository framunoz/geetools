--- conflicted
+++ resolved
@@ -19,7 +19,6 @@
             geetools.visualization.stretch_percentile(None, None)
 
 
-<<<<<<< HEAD
 class TestDate:
     """Test methods from the deprecated_date module."""
 
@@ -27,7 +26,8 @@
         with pytest.deprecated_call():
             date = geetools.date.millisToDatetime(1527804000000)
             assert date == datetime.strptime("2018-06-01", "%Y-%m-%d")
-=======
+
+
 class TestCollection:
     """Test methods from the deprecated_collection module."""
 
@@ -41,5 +41,4 @@
 
     def test_fillNull(self):
         with pytest.raises(NotImplementedError):
-            geetools.element.fillNull(None, None)
->>>>>>> dd505342
+            geetools.element.fillNull(None, None)