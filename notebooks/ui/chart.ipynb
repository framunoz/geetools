--- conflicted
+++ resolved
@@ -74,8 +74,6 @@
   {
    "cell_type": "code",
    "execution_count": 6,
-<<<<<<< HEAD
-=======
    "metadata": {},
    "outputs": [],
    "source": [
@@ -85,7 +83,6 @@
   {
    "cell_type": "code",
    "execution_count": 7,
->>>>>>> 56bf04e7
    "metadata": {},
    "outputs": [],
    "source": [
@@ -94,7 +91,7 @@
   },
   {
    "cell_type": "code",
-   "execution_count": 7,
+   "execution_count": 8,
    "metadata": {},
    "outputs": [],
    "source": [
@@ -111,7 +108,7 @@
   },
   {
    "cell_type": "code",
-   "execution_count": 8,
+   "execution_count": 9,
    "metadata": {},
    "outputs": [],
    "source": [
@@ -128,7 +125,7 @@
   },
   {
    "cell_type": "code",
-   "execution_count": 9,
+   "execution_count": 10,
    "metadata": {},
    "outputs": [
     {
@@ -555,15 +552,6 @@
    ]
   },
   {
-   "cell_type": "code",
-   "execution_count": 10,
-   "metadata": {},
-   "outputs": [],
-   "source": [
-    "bands = ['B1', 'B2', 'B3']"
-   ]
-  },
-  {
    "cell_type": "markdown",
    "metadata": {},
    "source": [
@@ -572,11 +560,7 @@
   },
   {
    "cell_type": "code",
-<<<<<<< HEAD
-   "execution_count": 18,
-=======
    "execution_count": 15,
->>>>>>> 56bf04e7
    "metadata": {},
    "outputs": [],
    "source": [
@@ -585,35 +569,21 @@
     "    'collection': test_featcol,\n",
     "    'reducer': 'mean',\n",
     "    'scale': 10,\n",
-<<<<<<< HEAD
-    "    'bands': bands,\n",
-    "    # 'xProperty': 'B4', # You can use a band too!\n",
-    "    'labels': ['band B1', 'B2 band', 'this is B3']\n",
-=======
     "    'bands': ['B1', 'B2', 'B3'],\n",
     "    'xProperty': 'buffer', # You can use a band too!\n",
     "    'labels': ['B1 mean', 'B2 mean', 'B3 mean']\n",
->>>>>>> 56bf04e7
     "})"
    ]
   },
   {
    "cell_type": "code",
-<<<<<<< HEAD
-   "execution_count": 19,
-=======
    "execution_count": 16,
->>>>>>> 56bf04e7
    "metadata": {},
    "outputs": [
     {
      "data": {
       "application/vnd.jupyter.widget-view+json": {
-<<<<<<< HEAD
-       "model_id": "9beaf956438441b88387406d26652017",
-=======
        "model_id": "2df324f0fd654c54a38780984204aa26",
->>>>>>> 56bf04e7
        "version_major": 2,
        "version_minor": 0
       },
@@ -715,11 +685,7 @@
   },
   {
    "cell_type": "code",
-<<<<<<< HEAD
-   "execution_count": 20,
-=======
    "execution_count": 18,
->>>>>>> 56bf04e7
    "metadata": {},
    "outputs": [],
    "source": [
@@ -736,21 +702,13 @@
   },
   {
    "cell_type": "code",
-<<<<<<< HEAD
-   "execution_count": 21,
-=======
    "execution_count": 19,
->>>>>>> 56bf04e7
    "metadata": {},
    "outputs": [
     {
      "data": {
       "application/vnd.jupyter.widget-view+json": {
-<<<<<<< HEAD
-       "model_id": "d50e3f8cce8149c59ccad89cde5c053b",
-=======
        "model_id": "d16895fc4b6940088034e607dd57c9d4",
->>>>>>> 56bf04e7
        "version_major": 2,
        "version_minor": 0
       },
@@ -763,62 +721,27 @@
     }
    ],
    "source": [
-<<<<<<< HEAD
-    "chart_ts_region.render_widget(width=800)"
-   ]
-  },
-  {
-   "cell_type": "markdown",
-   "metadata": {},
-   "source": [
-    "## Chart a band\n",
-    "For example, to know relation between bands values. In this case, the relation between band 1, 2 and 3 with band 4"
-=======
     "chart_band_median.renderWidget(width=800)"
->>>>>>> 56bf04e7
-   ]
-  },
-  {
-   "cell_type": "code",
-<<<<<<< HEAD
-   "execution_count": 22,
-   "metadata": {},
-   "outputs": [],
-   "source": [
-    "chart_ts = ui.chart.Image.series(**{\n",
-    "    'imageCollection': time_series, \n",
-    "    'region': test_site,\n",
-    "    'scale': 10,\n",
-    "    'bands': bands,\n",
-    "    'xProperty': 'B4', # You can use a band too!\n",
-    "    'labels': ['band B1', 'B2 band', 'this is B3']\n",
-    "})"
-=======
+   ]
+  },
+  {
+   "cell_type": "code",
    "execution_count": 20,
    "metadata": {},
    "outputs": [],
    "source": [
     "median_mean = chart_band_median.cat(chart_band)"
->>>>>>> 56bf04e7
-   ]
-  },
-  {
-   "cell_type": "code",
-<<<<<<< HEAD
-   "execution_count": 23,
-=======
+   ]
+  },
+  {
+   "cell_type": "code",
    "execution_count": 21,
->>>>>>> 56bf04e7
    "metadata": {},
    "outputs": [
     {
      "data": {
       "application/vnd.jupyter.widget-view+json": {
-<<<<<<< HEAD
-       "model_id": "2c2b092017b941c586afe0f23a510f37",
-=======
        "model_id": "dac42cd0cce247319897f0f32e37fa8c",
->>>>>>> 56bf04e7
        "version_major": 2,
        "version_minor": 0
       },
@@ -831,9 +754,6 @@
     }
    ],
    "source": [
-<<<<<<< HEAD
-    "chart_ts.render_widget(height=500)"
-=======
     "median_mean.renderWidget(width=800)"
    ]
   },
@@ -922,7 +842,6 @@
    ],
    "source": [
     "median_mean.dataframe"
->>>>>>> 56bf04e7
    ]
   },
   {
@@ -935,15 +854,9 @@
  ],
  "metadata": {
   "kernelspec": {
-<<<<<<< HEAD
-   "display_name": "geepy3",
-   "language": "python",
-   "name": "geepy3"
-=======
    "display_name": "Python 3",
    "language": "python",
    "name": "python3"
->>>>>>> 56bf04e7
   },
   "language_info": {
    "codemirror_mode": {
